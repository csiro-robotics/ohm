// Copyright (c) 2020
// Commonwealth Scientific and Industrial Research Organisation (CSIRO)
// ABN 41 687 119 230
//
// Author: Kazys Stepanas, Jason Williams
#include "OhmTestConfig.h"

#include <ohm/Key.h>
#include <ohm/KeyHash.h>
#include <ohm/NdtMap.h>
#include <ohm/OccupancyMap.h>
#include <ohm/Trace.h>
#include <ohm/VoxelData.h>

#include <gtest/gtest.h>
#include "ohmtestcommon/CovarianceTestUtil.h"
#include "ohmtestcommon/OhmTestUtil.h"

#include <chrono>
#include <random>
#include <unordered_map>

#include <glm/gtc/matrix_access.hpp>
#include <glm/gtc/type_ptr.hpp>
#include <glm/gtx/norm.hpp>
#include <glm/mat3x3.hpp>
#include <glm/vec3.hpp>

#include <3esservermacros.h>

#include <Eigen/Dense>

using namespace ohm;
using namespace ohmtestutil;

namespace ndttests
{
<<<<<<< HEAD
  /// Default tolerance for checking NDT probability changes.
  ///
  /// We use random generators with fixed seeds to create our ray set for each run. This is deterministic for a given
  /// platform, but not beteen platforms as the random generator code may differ. We set a tight, default tolerance,
  /// but may tune larger values for specific cases.
  const float default_ndt_tolerance = 0.001f;

  /// Helper for testing covariance update via @p NdtMap .
  ///
  /// We add each sample to the map as if the sensor were at the origin. The changes to the target voxels are
  /// compared against a reference code implementation. Samples may affect any number of voxels.
  ///
  /// @param samples The set of sample points to integrate into the map.
  /// @param voxel_resolution The voxel size for the @c OccupancyMap
  void testNdtHits(const std::vector<glm::dvec3> &samples, const std::vector<glm::dvec3> &sensors, double resolution)
  {
    std::unordered_map<ohm::Key, CovTestVoxel, ohm::KeyHash> reference_voxels;

    ohm::OccupancyMap map(resolution, ohm::MapFlag::kVoxelMean);
    ohm::NdtMap ndt(&map, false, true);

    // Simulate a sensor at the origin. Not used.
    const glm::dvec3 sensor(0.0);

    ohm::Voxel<const ohm::VoxelMean> mean(&map, map.layout().meanLayer());
    ohm::Voxel<const ohm::CovarianceVoxel> covariance(&map, map.layout().covarianceLayer());
    ASSERT_TRUE(mean.isLayerValid());
    ASSERT_TRUE(covariance.isLayerValid());

    // Build a a set of samples into the NDT map and into a reference data set.
    for (size_t i = 0; i < samples.size(); ++i)
    {
      const glm::dvec3 &sample = samples[i];
      const glm::dvec3 &sensor = sensors[i];
=======
/// Default tolerance for checking NDT probability changes.
///
/// We use random generators with fixed seeds to create our ray set for each run. This is deterministic for a given
/// platform, but not beteen platforms as the random generator code may differ. We set a tight, default tolerance,
/// but may tune larger values for specific cases.
const float default_ndt_tolerance = 0.001f;

/// Helper for testing covariance update via @p NdtMap .
///
/// We add each sample to the map as if the sensor were at the origin. The changes to the target voxels are
/// compared against a reference code implementation. Samples may affect any number of voxels.
///
/// @param samples The set of sample points to integrate into the map.
/// @param voxel_resolution The voxel size for the @c OccupancyMap
void testNdtHits(const std::vector<glm::dvec3> &samples, double resolution)
{
  std::unordered_map<ohm::Key, CovTestVoxel, ohm::KeyHash> reference_voxels;

  ohm::OccupancyMap map(resolution, ohm::MapFlag::kVoxelMean);
  ohm::NdtMap ndt(&map, true);
>>>>>>> f2ca00a7

  // Simulate a sensor at the origin. Not used.
  const glm::dvec3 sensor(0.0);

<<<<<<< HEAD
      ohm::integrateNdtHit(ndt, key, sensor, sample);
      setVoxelKey(key, mean, covariance);
=======
  ohm::Voxel<const ohm::VoxelMean> mean(&map, map.layout().meanLayer());
  ohm::Voxel<const ohm::CovarianceVoxel> covariance(&map, map.layout().covarianceLayer());
  ASSERT_TRUE(mean.isLayerValid());
  ASSERT_TRUE(covariance.isLayerValid());
>>>>>>> f2ca00a7

  // Build a a set of samples into the NDT map and into a reference data set.
  for (size_t i = 0; i < samples.size(); ++i)
  {
    const glm::dvec3 &sample = samples[i];

    ohm::Key key = map.voxelKey(sample);

    ohm::integrateNdtHit(ndt, key, sample);
    setVoxelKey(key, mean, covariance);

    ASSERT_TRUE(mean.isValid());
    ASSERT_TRUE(covariance.isValid());
    ohm::CovarianceVoxel cov_voxel;
    ohm::VoxelMean voxel_mean;
    covariance.read(&cov_voxel);
    mean.read(&voxel_mean);

    // Update the reference voxel as well.
    auto ref = reference_voxels.find(key);
    if (ref == reference_voxels.end())
    {
      // New voxel. Initialise.
      CovTestVoxel ref_voxel;
      initialiseTestVoxel(&ref_voxel, float(ndt.map().resolution()));
      ref = reference_voxels.insert(std::make_pair(key, ref_voxel)).first;
    }

    // Update the reference algorithm.
    updateHit(&ref->second, sample);

    // Progressive validation
    EXPECT_TRUE(validate(positionSafe(mean), voxel_mean.count, cov_voxel, ref->second));
  }

  // Finalise validation
  // Reset the voxel references.
  mean = ohm::Voxel<const ohm::VoxelMean>(&map, map.layout().meanLayer());
  covariance = ohm::Voxel<const ohm::CovarianceVoxel>(&map, map.layout().covarianceLayer());
  for (const auto &ref : reference_voxels)
  {
<<<<<<< HEAD
    (void)sensor;  // Only used for 3es debugging.
    ohm::OccupancyMap map(voxel_resolution, ohm::MapFlag::kVoxelMean);
    ohm::NdtMap ndt(&map, false, true);

    map.setOrigin(map_origin);
    // Set explicit probabilities
    map.setHitProbability(0.55f);
    map.setMissProbability(0.45f);
    ndt.setAdaptationRate(1.0f);
    ndt.setSensorNoise(sensor_noise);

    // Integrate all the samples into the map to build voxel covariance and mean. We expect all samples to fall in one
    // voxel and test rays to pass through this voxel. While this assumption is not enforced by the integrateHit() calls
    // below, but we do cache the corresponding voxel key in target_key.
    ohm::Key target_key;
    TES_STMT(std::vector<tes::Vector3d> lines);
    for (size_t i = 0; i < samples.size(); ++i)
    {
      const glm::dvec3 &sample = samples[i];

      ohm::Key key = map.voxelKey(sample);
      target_key = key;
      ohm::integrateNdtHit(ndt, key, sensor, sample);
      TES_LINE(ohm::g_3es, TES_COLOUR(Yellow), tes::Id(), glm::value_ptr(sensor), glm::value_ptr(sample));
      TES_STMT(lines.emplace_back(tes::Vector3d(glm::value_ptr(sensor))));
      TES_STMT(lines.emplace_back(tes::Vector3d(glm::value_ptr(sample))));
    }
    TES_LINES(ohm::g_3es, TES_COLOUR(Yellow), tes::Id(), tes::DataBuffer(lines));
    TES_SERVER_UPDATE(ohm::g_3es, 0.0f);

    // Fetch the target_voxel in which we expect all samples to fall.
    Voxel<float> occupancy(&map, map.layout().occupancyLayer(), target_key);
    ASSERT_TRUE(occupancy.isValid());
    float initial_value;
    occupancy.read(&initial_value);
    ndt.setTrace(true);  // For 3es debugging

    // Now trace all the test_rays through the target_voxel. For each we will restore the initial voxel value, so
    // each test is independent. We then integrate the ray miss/passthrough and validate the probability adjustment
    // against the expected result.
    for (size_t i = 0; i < test_rays.size(); i += 2)
    {
      occupancy.write(initial_value);
      TES_LINE(ohm::g_3es, TES_COLOUR(Cornsilk), tes::Id(&sensor), glm::value_ptr(test_rays[i]),
               glm::value_ptr(test_rays[i + 1]));
      TES_SERVER_UPDATE(ohm::g_3es, 0.0f);
      ohm::integrateNdtMiss(ndt, target_key, test_rays[i], test_rays[i + 1]);
      TES_LINES_END(ohm::g_3es, tes::Id(&sensor));
      // Calculate the value adjustment.
      float adjusted_value;
      occupancy.read(&adjusted_value);
      float value_adjustment = adjusted_value - initial_value;
      // Convert to probability.
      float ray_probability = ohm::valueToProbability(value_adjustment);
      // Validate
      // Note: there is some variance here across platforms as the random generators differ even though we use
      // a fixed seed.
      EXPECT_NEAR(ray_probability, expected_prob_and_tolerance[i / 2].first, expected_prob_and_tolerance[i / 2].second);
    }
    occupancy.reset();
=======
    // Lookup the target voxel.
    setVoxelKey(ref.first, mean, covariance);
    ASSERT_TRUE(mean.isValid());
    ASSERT_TRUE(covariance.isValid());
    ohm::CovarianceVoxel cov_voxel;
    ohm::VoxelMean voxel_mean;
    covariance.read(&cov_voxel);
    mean.read(&voxel_mean);
    EXPECT_TRUE(validate(positionSafe(mean), voxel_mean.count, cov_voxel, ref.second));
>>>>>>> f2ca00a7
  }

  mean.reset();
  covariance.reset();
}

/// Helper for testing NDT based voxel miss logic.
///
/// We first build an @c NdtMap with the given set of @p samples . While we allow for these to be traced from
/// @p sensor only modify the voxel for each sample rather than integrating the full ray into the map. We assume that
/// all @p samples fall with in the same voxel.
///
/// Once the sample voxel is populated, we trace all the @p test_rays through that voxel and compare the *change* in
/// probability against the @p expected_prob_and_tolerance .
///
/// @param sensor The simulated sensor position for all the @p samples .
/// @param samples The set of sample points to integrate into the map. These should all fall in the same voxel.
/// @param voxel_resolution The voxel size for the @c OccupancyMap
/// @param sensor_noise Sensor noise value for the @c NdtMap
/// @param map_origin Origin for the @p OccupancyMap
/// @param test_rays Set of rays to test against the sample voxel. These are expected to all pass through, but not
///   end in the sample voxel. There are two elements per ray in this array making ray origin, end pairs.
/// @param expected_prob_and_tolerance Expected probability adjustments for each of the @p test_rays . This array has
///   half the elements of @p test_rays .
void testNdtMiss(const glm::dvec3 &sensor, const std::vector<glm::dvec3> samples, double voxel_resolution,
                 float sensor_noise, const glm::dvec3 &map_origin, const std::vector<glm::dvec3> &test_rays,
                 const std::vector<std::pair<float, float>> &expected_prob_and_tolerance)
{
  (void)sensor;  // Only used for 3es debugging.
  ohm::OccupancyMap map(voxel_resolution, ohm::MapFlag::kVoxelMean);
  ohm::NdtMap ndt(&map, true);

  map.setOrigin(map_origin);
  // Set explicit probabilities
  map.setHitProbability(0.55f);
  map.setMissProbability(0.45f);
  ndt.setAdaptationRate(1.0f);
  ndt.setSensorNoise(sensor_noise);

  // Integrate all the samples into the map to build voxel covariance and mean. We expect all samples to fall in one
  // voxel and test rays to pass through this voxel. While this assumption is not enforced by the integrateHit() calls
  // below, but we do cache the corresponding voxel key in target_key.
  ohm::Key target_key;
  TES_STMT(std::vector<tes::Vector3d> lines);
  for (size_t i = 0; i < samples.size(); ++i)
  {
<<<<<<< HEAD
    // Use a fixed seed for test repeatability.
    uint32_t seed = 1153297050u;
    std::default_random_engine rng(seed);
    std::normal_distribution<double> gaussian(0.0, 1.0);
    // Generate points within a 2m cube.
    std::uniform_real_distribution<double> uniform(0.01, 1.99);
    const size_t sample_count = 10000;
    std::vector<glm::dvec3> samples;
    samples.reserve(sample_count);
    std::vector<glm::dvec3> sensors;
    sensors.reserve(sample_count);

    // First generate a sample surface to target. We have to make sure this falls within a single voxel.
    glm::dvec3 mean(0);
    glm::dmat3 cov(0);

    // Sensor position from which measurements were taken
    glm::dvec3 sensor(0);

    double num_pt = 0;
    while (num_pt < 4)
    {
      // glm::dvec3 pt = 0.5 * randomVector3();
      glm::dvec3 pt;

      pt[0] = uniform(rng);
      pt[1] = uniform(rng);
      pt[2] = uniform(rng);

      const glm::dvec3 diff = pt - mean;
      const double one_on_num_pt_plus_one = 1.0 / (num_pt + 1.0);
      mean = (num_pt * mean + pt) * one_on_num_pt_plus_one;
      cov = (num_pt * cov + glm::dot((num_pt * one_on_num_pt_plus_one) * diff, diff)) * one_on_num_pt_plus_one;
      num_pt += 1.0;
    }
=======
    const glm::dvec3 &sample = samples[i];

    ohm::Key key = map.voxelKey(sample);
    target_key = key;
    ohm::integrateNdtHit(ndt, key, sample);
    TES_LINE(ohm::g_tes, TES_COLOUR(Yellow), tes::Id(), glm::value_ptr(sensor), glm::value_ptr(sample));
    TES_STMT(lines.emplace_back(tes::Vector3d(glm::value_ptr(sensor))));
    TES_STMT(lines.emplace_back(tes::Vector3d(glm::value_ptr(sample))));
  }
  TES_LINES(ohm::g_tes, TES_COLOUR(Yellow), tes::Id(), tes::DataBuffer(lines));
  TES_SERVER_UPDATE(ohm::g_tes, 0.0f);

  // Fetch the target_voxel in which we expect all samples to fall.
  Voxel<float> occupancy(&map, map.layout().occupancyLayer(), target_key);
  ASSERT_TRUE(occupancy.isValid());
  float initial_value;
  occupancy.read(&initial_value);
  ndt.setTrace(true);  // For 3es debugging

  // Now trace all the test_rays through the target_voxel. For each we will restore the initial voxel value, so
  // each test is independent. We then integrate the ray miss/passthrough and validate the probability adjustment
  // against the expected result.
  for (size_t i = 0; i < test_rays.size(); i += 2)
  {
    occupancy.write(initial_value);
    TES_LINE(ohm::g_tes, TES_COLOUR(Cornsilk), tes::Id(&sensor), glm::value_ptr(test_rays[i]),
             glm::value_ptr(test_rays[i + 1]));
    TES_SERVER_UPDATE(ohm::g_tes, 0.0f);
    ohm::integrateNdtMiss(ndt, target_key, test_rays[i], test_rays[i + 1]);
    TES_LINES_END(ohm::g_tes, tes::Id(&sensor));
    // Calculate the value adjustment.
    float adjusted_value;
    occupancy.read(&adjusted_value);
    float value_adjustment = adjusted_value - initial_value;
    // Convert to probability.
    float ray_probability = ohm::valueToProbability(value_adjustment);
    // Validate
    // Note: there is some variance here across platforms as the random generators differ even though we use
    // a fixed seed.
    EXPECT_NEAR(ray_probability, expected_prob_and_tolerance[i / 2].first, expected_prob_and_tolerance[i / 2].second);
  }
  occupancy.reset();
}
>>>>>>> f2ca00a7

TEST(Ndt, Hit)
{
  // Use a fixed seed for test repeatability.
  uint32_t seed = 1153297050u;
  std::default_random_engine rng(seed);
  std::normal_distribution<double> gaussian(0.0, 1.0);
  // Generate points within a 2m cube.
  std::uniform_real_distribution<double> uniform(0.01, 1.99);
  const size_t sample_count = 10000;
  std::vector<glm::dvec3> samples;
  samples.reserve(sample_count);

  // First generate a sample surface to target. We have to make sure this falls within a single voxel.
  glm::dvec3 mean(0);
  glm::dmat3 cov(0);

  double num_pt = 0;
  while (num_pt < 4)
  {
    // glm::dvec3 pt = 0.5 * randomVector3();
    glm::dvec3 pt;

    pt[0] = uniform(rng);
    pt[1] = uniform(rng);
    pt[2] = uniform(rng);

    const glm::dvec3 diff = pt - mean;
    const double one_on_num_pt_plus_one = 1.0 / (num_pt + 1.0);
    mean = (num_pt * mean + pt) * one_on_num_pt_plus_one;
    cov = (num_pt * cov + glm::dot((num_pt * one_on_num_pt_plus_one) * diff, diff)) * one_on_num_pt_plus_one;
    num_pt += 1.0;
  }

  {
    // TODO: this is the only part we need Eigen for. Find an alternative Eigen decomposition solution.
    Eigen::Matrix3d cov_eigen;
    cov_eigen << glm::row(cov, 0)[0], glm::row(cov, 0)[1], glm::row(cov, 0)[2],  //
      glm::row(cov, 1)[0], glm::row(cov, 1)[1], glm::row(cov, 1)[1],             //
      glm::row(cov, 2)[0], glm::row(cov, 2)[1], glm::row(cov, 2)[1];
    Eigen::LDLT<Eigen::Matrix3d, Eigen::Lower> cov_d(cov_eigen);
    const Eigen::Vector3d &vD = cov_d.vectorD();

    const Eigen::Vector3d mean_eigen(mean.x, mean.y, mean.z);
    for (size_t i = 0; i < sample_count; ++i)
    {
      Eigen::Vector3d pt;
      for (size_t i = 0; i < 3; ++i)
      {
<<<<<<< HEAD
        Eigen::Vector3d pt;
        for (size_t i = 0; i < 3; ++i)
        {
          pt[i] = sqrt(vD[i]) * gaussian(rng);
        }

        pt = mean_eigen + cov_d.matrixL() * pt;
        samples.emplace_back(glm::dvec3(pt.x(), pt.y(), pt.z()));
        sensors.push_back(sensor);
=======
        pt[i] = sqrt(vD[i]) * gaussian(rng);
>>>>>>> f2ca00a7
      }

<<<<<<< HEAD
    testNdtHits(samples, sensors, 2.0);
=======
      pt = mean_eigen + cov_d.matrixL() * pt;
      samples.emplace_back(glm::dvec3(pt.x(), pt.y(), pt.z()));
    }
>>>>>>> f2ca00a7
  }

  testNdtHits(samples, 2.0);
}


TEST(Ndt, MissPlanar)
{
  ohm::Trace trace("ndt-miss-planar.3es");

  uint32_t seed = 1153297050u;
  std::default_random_engine rng(seed);
  // Generate points within a 2m cube.
  const double voxel_resolution = 2.0;
  std::uniform_real_distribution<double> uniform(0.01, 1.99);
  const size_t sample_count = 10000;
  std::vector<glm::dvec3> samples;
  samples.reserve(sample_count);

  // Create samples which populate a single voxel and define a plane.
  const glm::dvec3 sensor(1, 1, 5);

  for (size_t i = 0; i < sample_count; ++i)
  {
    glm::dvec3 sample;
    sample.x = uniform(rng);
    sample.y = uniform(rng);
    sample.z = 1.0;
    // sample.z += 0.025 * uniform(rng);
    samples.emplace_back(sample);
  }

  // Setup to trace a ray through the voxel, but not ending in the voxel.
  std::vector<std::pair<float, float>> expected_prob_and_tolerance;
  std::vector<glm::dvec3> rays;
  // Ray straight down through the voxel
  rays.emplace_back(sensor);
  rays.emplace_back(glm::dvec3(1, 1, -5));
  expected_prob_and_tolerance.emplace_back(0.004f, default_ndt_tolerance);
  // Reverse the ray above
  rays.emplace_back(rays[1]);
  rays.emplace_back(rays[0]);
  expected_prob_and_tolerance.emplace_back(0.004f, default_ndt_tolerance);
  // Ray parallel to the voxel ellipsoid - expected to miss.
  rays.emplace_back(glm::dvec3(-5, 1, 0.25));
  rays.emplace_back(glm::dvec3(5, 1, 0.25));
  expected_prob_and_tolerance.emplace_back(0.5f, default_ndt_tolerance);
  // Ray parallel to the voxel ellipsoid, but near the centre.
  // Note: we build a perfect plane above in the centre of the voxel. However, the quantisation of the mean
  // can offset the plane. Running exactly on the plane on which we generated the points will not result in the same
  // effect in testing. We must offset the ray a little to ensure we are a bit off the plane either when using
  // voxel mean quantisation or not.
  rays.emplace_back(glm::dvec3(1, 5, 1.01));
  rays.emplace_back(glm::dvec3(1, -5, 1.01));
  expected_prob_and_tolerance.emplace_back(0.5f, default_ndt_tolerance);
  // Ray running across the voxel, down towards the ellipsoid, but not crossing. This simulates rays running near
  // parallel a ground plane as it approaches the sample position.
  rays.emplace_back(glm::dvec3(-5, 1, 2));
  rays.emplace_back(glm::dvec3(5, 1, 1));
  expected_prob_and_tolerance.emplace_back(0.5f, default_ndt_tolerance);
  // Ray running across the voxel, and through the ellipsoid.
  rays.emplace_back(glm::dvec3(-5, 1, 2));
  rays.emplace_back(glm::dvec3(5, 1, 0.5));
  expected_prob_and_tolerance.emplace_back(0.23f, 0.02f);

  testNdtMiss(sensor, samples, voxel_resolution, 0.05f, glm::dvec3(0), rays, expected_prob_and_tolerance);
}


TEST(Ndt, MissCylindrical)
{
  ohm::Trace trace("ndt-miss-cylindrical.3es");

  // Generate points within a 2m cube.
  const double voxel_resolution = 2.0;
  const float sensor_noise = 0.05f;

  const double cylinder_radius = 0.3;
  uint32_t seed = 1153297050u;
  std::default_random_engine rng(seed);
  std::uniform_real_distribution<double> uniform(-0.99, 0.99);
  std::uniform_real_distribution<double> uniform_radius(cylinder_radius - sensor_noise, cylinder_radius + sensor_noise);
  const size_t sample_count = 10000;
  std::vector<glm::dvec3> samples;
  samples.reserve(sample_count);

  // Create samples which populate a single voxel and define a plane.
  const glm::dvec3 sensor(0, 0, 5);

  for (size_t i = 0; i < sample_count; ++i)
  {
    glm::dvec3 sample;
    // Create a random sample in the voxel
    sample.x = uniform(rng);
    sample.y = uniform(rng);
    sample.z = uniform(rng);
    // Convert into a cylinder.
    // Normalise in X/Y, create a random radius (to the limit) and scale by this radius.
    double length_xy = std::sqrt(sample.x * sample.x + sample.y * sample.y);
    if (length_xy > 1e-6)
    {
      const double radius = uniform_radius(rng);
      sample.x = radius * sample.x / length_xy;
      sample.y = radius * sample.y / length_xy;
    }
    samples.emplace_back(sample);
  }

  // Setup rays through the voxel, but not ending in the voxel.
  std::vector<std::pair<float, float>> expected_prob_and_tolerance;
  std::vector<glm::dvec3> rays;
  // Ray straight down through the voxel
  rays.emplace_back(sensor);
  rays.emplace_back(glm::dvec3(0, 0, -5));
  expected_prob_and_tolerance.emplace_back(0.004f, default_ndt_tolerance);
  // Reverse the ray above
  rays.emplace_back(rays[1]);
  rays.emplace_back(rays[0]);
  expected_prob_and_tolerance.emplace_back(0.004f, default_ndt_tolerance);
  // Ray running parallel to the cylinder near the edge. Should be a near hit.
  rays.emplace_back(glm::dvec3(cylinder_radius, cylinder_radius, 5));
  rays.emplace_back(glm::dvec3(cylinder_radius, cylinder_radius, -5));
  expected_prob_and_tolerance.emplace_back(0.425f, 0.01f);
  // Ray running parallel to the cylinder, but should miss.
  rays.emplace_back(glm::dvec3(1.5 * cylinder_radius, 1.5 * cylinder_radius, -5));
  rays.emplace_back(glm::dvec3(2.0 * cylinder_radius, 2.0 * cylinder_radius, 5));
  expected_prob_and_tolerance.emplace_back(0.499f, default_ndt_tolerance);
  // Ray across the middle of the cylinder.
  rays.emplace_back(glm::dvec3(2, -cylinder_radius, 0));
  rays.emplace_back(glm::dvec3(-2, -cylinder_radius, 0));
  expected_prob_and_tolerance.emplace_back(0.312f, 0.005f);
  // Ray across the end (top) of the cylinder.
  rays.emplace_back(glm::dvec3(2, -cylinder_radius, 0.85));
  rays.emplace_back(glm::dvec3(-2, -cylinder_radius, 0.85));
  expected_prob_and_tolerance.emplace_back(0.436f, 0.003f);
  // Ray across the voxel, missing the cylinder (top) of the cylinder.
  rays.emplace_back(glm::dvec3(2, 2.0 * cylinder_radius, 0.85));
  rays.emplace_back(glm::dvec3(-2, 2.0 * cylinder_radius, 0.85));
  expected_prob_and_tolerance.emplace_back(0.497f, default_ndt_tolerance);
  testNdtMiss(sensor, samples, voxel_resolution, sensor_noise, glm::dvec3(-0.5 * voxel_resolution), rays,
              expected_prob_and_tolerance);
}


TEST(Ndt, MissSpherical)
{
  ohm::Trace trace("ndt-miss-spherical.3es");

  // Generate points within a 2m cube.
  const double voxel_resolution = 2.0;
  const float sensor_noise = 0.05f;

  const double radius = 0.3;
  uint32_t seed = 1153297050u;
  std::default_random_engine rng(seed);
  std::uniform_real_distribution<double> uniform(-0.99, 0.99);
  std::uniform_real_distribution<double> uniform_radius(radius - sensor_noise, radius + sensor_noise);
  const size_t sample_count = 10000;
  std::vector<glm::dvec3> samples;
  samples.reserve(sample_count);

  // Create samples which populate a single voxel and define a plane.
  const glm::dvec3 sensor(0, 0, 5);

  // Setup rays through the voxel, but not ending in the voxel.
  std::vector<std::pair<float, float>> expected_prob_and_tolerance;
  std::vector<glm::dvec3> rays;
  // Ray straight down through the voxel
  rays.emplace_back(sensor);
  rays.emplace_back(glm::dvec3(0, 0, -5));
  expected_prob_and_tolerance.emplace_back(0.004f, default_ndt_tolerance);
  // Reverse the ray above
  rays.emplace_back(rays[1]);
  rays.emplace_back(rays[0]);
  expected_prob_and_tolerance.emplace_back(0.004f, default_ndt_tolerance);
  // Edge of the sphere..
  rays.emplace_back(glm::dvec3(radius, radius, 5));
  rays.emplace_back(glm::dvec3(radius, radius, -5));
  expected_prob_and_tolerance.emplace_back(0.469f, 0.006f);
  // Near the edge of the sphere, but should miss.
  rays.emplace_back(glm::dvec3(1.5 * radius, 1.5 * radius, -5));
  rays.emplace_back(glm::dvec3(2.0 * radius, 2.0 * radius, 5));
  expected_prob_and_tolerance.emplace_back(0.5f, default_ndt_tolerance);
  for (size_t i = 0; i < sample_count; ++i)
  {
    glm::dvec3 sample;
    double sample_len2 = 0;
    // Keep trying while we have a near zero vector.
    while (sample_len2 < 1e-6)
    {
      // Create a random sample in the voxel
      sample.x = uniform(rng);
      sample.y = uniform(rng);
      sample.z = uniform(rng);
      sample_len2 = glm::length2(sample);
    }
    sample = glm::normalize(sample);
    sample *= uniform_radius(rng);
    samples.emplace_back(sample);
  }

  testNdtMiss(sensor, samples, voxel_resolution, sensor_noise, glm::dvec3(-0.5 * voxel_resolution), rays,
              expected_prob_and_tolerance);
}
}  // namespace ndttests<|MERGE_RESOLUTION|>--- conflicted
+++ resolved
@@ -35,42 +35,6 @@
 
 namespace ndttests
 {
-<<<<<<< HEAD
-  /// Default tolerance for checking NDT probability changes.
-  ///
-  /// We use random generators with fixed seeds to create our ray set for each run. This is deterministic for a given
-  /// platform, but not beteen platforms as the random generator code may differ. We set a tight, default tolerance,
-  /// but may tune larger values for specific cases.
-  const float default_ndt_tolerance = 0.001f;
-
-  /// Helper for testing covariance update via @p NdtMap .
-  ///
-  /// We add each sample to the map as if the sensor were at the origin. The changes to the target voxels are
-  /// compared against a reference code implementation. Samples may affect any number of voxels.
-  ///
-  /// @param samples The set of sample points to integrate into the map.
-  /// @param voxel_resolution The voxel size for the @c OccupancyMap
-  void testNdtHits(const std::vector<glm::dvec3> &samples, const std::vector<glm::dvec3> &sensors, double resolution)
-  {
-    std::unordered_map<ohm::Key, CovTestVoxel, ohm::KeyHash> reference_voxels;
-
-    ohm::OccupancyMap map(resolution, ohm::MapFlag::kVoxelMean);
-    ohm::NdtMap ndt(&map, false, true);
-
-    // Simulate a sensor at the origin. Not used.
-    const glm::dvec3 sensor(0.0);
-
-    ohm::Voxel<const ohm::VoxelMean> mean(&map, map.layout().meanLayer());
-    ohm::Voxel<const ohm::CovarianceVoxel> covariance(&map, map.layout().covarianceLayer());
-    ASSERT_TRUE(mean.isLayerValid());
-    ASSERT_TRUE(covariance.isLayerValid());
-
-    // Build a a set of samples into the NDT map and into a reference data set.
-    for (size_t i = 0; i < samples.size(); ++i)
-    {
-      const glm::dvec3 &sample = samples[i];
-      const glm::dvec3 &sensor = sensors[i];
-=======
 /// Default tolerance for checking NDT probability changes.
 ///
 /// We use random generators with fixed seeds to create our ray set for each run. This is deterministic for a given
@@ -85,35 +49,30 @@
 ///
 /// @param samples The set of sample points to integrate into the map.
 /// @param voxel_resolution The voxel size for the @c OccupancyMap
-void testNdtHits(const std::vector<glm::dvec3> &samples, double resolution)
+void testNdtHits(const std::vector<glm::dvec3> &samples, const std::vector<glm::dvec3> &sensors, double resolution)
 {
   std::unordered_map<ohm::Key, CovTestVoxel, ohm::KeyHash> reference_voxels;
 
   ohm::OccupancyMap map(resolution, ohm::MapFlag::kVoxelMean);
-  ohm::NdtMap ndt(&map, true);
->>>>>>> f2ca00a7
+  ohm::NdtMap ndt(&map, false, true);
 
   // Simulate a sensor at the origin. Not used.
   const glm::dvec3 sensor(0.0);
 
-<<<<<<< HEAD
-      ohm::integrateNdtHit(ndt, key, sensor, sample);
-      setVoxelKey(key, mean, covariance);
-=======
   ohm::Voxel<const ohm::VoxelMean> mean(&map, map.layout().meanLayer());
   ohm::Voxel<const ohm::CovarianceVoxel> covariance(&map, map.layout().covarianceLayer());
   ASSERT_TRUE(mean.isLayerValid());
   ASSERT_TRUE(covariance.isLayerValid());
->>>>>>> f2ca00a7
 
   // Build a a set of samples into the NDT map and into a reference data set.
   for (size_t i = 0; i < samples.size(); ++i)
   {
     const glm::dvec3 &sample = samples[i];
+    const glm::dvec3 &sensor = sensors[i];
 
     ohm::Key key = map.voxelKey(sample);
 
-    ohm::integrateNdtHit(ndt, key, sample);
+    ohm::integrateNdtHit(ndt, key, sensor, sample);
     setVoxelKey(key, mean, covariance);
 
     ASSERT_TRUE(mean.isValid());
@@ -146,68 +105,6 @@
   covariance = ohm::Voxel<const ohm::CovarianceVoxel>(&map, map.layout().covarianceLayer());
   for (const auto &ref : reference_voxels)
   {
-<<<<<<< HEAD
-    (void)sensor;  // Only used for 3es debugging.
-    ohm::OccupancyMap map(voxel_resolution, ohm::MapFlag::kVoxelMean);
-    ohm::NdtMap ndt(&map, false, true);
-
-    map.setOrigin(map_origin);
-    // Set explicit probabilities
-    map.setHitProbability(0.55f);
-    map.setMissProbability(0.45f);
-    ndt.setAdaptationRate(1.0f);
-    ndt.setSensorNoise(sensor_noise);
-
-    // Integrate all the samples into the map to build voxel covariance and mean. We expect all samples to fall in one
-    // voxel and test rays to pass through this voxel. While this assumption is not enforced by the integrateHit() calls
-    // below, but we do cache the corresponding voxel key in target_key.
-    ohm::Key target_key;
-    TES_STMT(std::vector<tes::Vector3d> lines);
-    for (size_t i = 0; i < samples.size(); ++i)
-    {
-      const glm::dvec3 &sample = samples[i];
-
-      ohm::Key key = map.voxelKey(sample);
-      target_key = key;
-      ohm::integrateNdtHit(ndt, key, sensor, sample);
-      TES_LINE(ohm::g_3es, TES_COLOUR(Yellow), tes::Id(), glm::value_ptr(sensor), glm::value_ptr(sample));
-      TES_STMT(lines.emplace_back(tes::Vector3d(glm::value_ptr(sensor))));
-      TES_STMT(lines.emplace_back(tes::Vector3d(glm::value_ptr(sample))));
-    }
-    TES_LINES(ohm::g_3es, TES_COLOUR(Yellow), tes::Id(), tes::DataBuffer(lines));
-    TES_SERVER_UPDATE(ohm::g_3es, 0.0f);
-
-    // Fetch the target_voxel in which we expect all samples to fall.
-    Voxel<float> occupancy(&map, map.layout().occupancyLayer(), target_key);
-    ASSERT_TRUE(occupancy.isValid());
-    float initial_value;
-    occupancy.read(&initial_value);
-    ndt.setTrace(true);  // For 3es debugging
-
-    // Now trace all the test_rays through the target_voxel. For each we will restore the initial voxel value, so
-    // each test is independent. We then integrate the ray miss/passthrough and validate the probability adjustment
-    // against the expected result.
-    for (size_t i = 0; i < test_rays.size(); i += 2)
-    {
-      occupancy.write(initial_value);
-      TES_LINE(ohm::g_3es, TES_COLOUR(Cornsilk), tes::Id(&sensor), glm::value_ptr(test_rays[i]),
-               glm::value_ptr(test_rays[i + 1]));
-      TES_SERVER_UPDATE(ohm::g_3es, 0.0f);
-      ohm::integrateNdtMiss(ndt, target_key, test_rays[i], test_rays[i + 1]);
-      TES_LINES_END(ohm::g_3es, tes::Id(&sensor));
-      // Calculate the value adjustment.
-      float adjusted_value;
-      occupancy.read(&adjusted_value);
-      float value_adjustment = adjusted_value - initial_value;
-      // Convert to probability.
-      float ray_probability = ohm::valueToProbability(value_adjustment);
-      // Validate
-      // Note: there is some variance here across platforms as the random generators differ even though we use
-      // a fixed seed.
-      EXPECT_NEAR(ray_probability, expected_prob_and_tolerance[i / 2].first, expected_prob_and_tolerance[i / 2].second);
-    }
-    occupancy.reset();
-=======
     // Lookup the target voxel.
     setVoxelKey(ref.first, mean, covariance);
     ASSERT_TRUE(mean.isValid());
@@ -217,7 +114,6 @@
     covariance.read(&cov_voxel);
     mean.read(&voxel_mean);
     EXPECT_TRUE(validate(positionSafe(mean), voxel_mean.count, cov_voxel, ref.second));
->>>>>>> f2ca00a7
   }
 
   mean.reset();
@@ -248,7 +144,7 @@
 {
   (void)sensor;  // Only used for 3es debugging.
   ohm::OccupancyMap map(voxel_resolution, ohm::MapFlag::kVoxelMean);
-  ohm::NdtMap ndt(&map, true);
+  ohm::NdtMap ndt(&map, false, true);
 
   map.setOrigin(map_origin);
   // Set explicit probabilities
@@ -264,48 +160,11 @@
   TES_STMT(std::vector<tes::Vector3d> lines);
   for (size_t i = 0; i < samples.size(); ++i)
   {
-<<<<<<< HEAD
-    // Use a fixed seed for test repeatability.
-    uint32_t seed = 1153297050u;
-    std::default_random_engine rng(seed);
-    std::normal_distribution<double> gaussian(0.0, 1.0);
-    // Generate points within a 2m cube.
-    std::uniform_real_distribution<double> uniform(0.01, 1.99);
-    const size_t sample_count = 10000;
-    std::vector<glm::dvec3> samples;
-    samples.reserve(sample_count);
-    std::vector<glm::dvec3> sensors;
-    sensors.reserve(sample_count);
-
-    // First generate a sample surface to target. We have to make sure this falls within a single voxel.
-    glm::dvec3 mean(0);
-    glm::dmat3 cov(0);
-
-    // Sensor position from which measurements were taken
-    glm::dvec3 sensor(0);
-
-    double num_pt = 0;
-    while (num_pt < 4)
-    {
-      // glm::dvec3 pt = 0.5 * randomVector3();
-      glm::dvec3 pt;
-
-      pt[0] = uniform(rng);
-      pt[1] = uniform(rng);
-      pt[2] = uniform(rng);
-
-      const glm::dvec3 diff = pt - mean;
-      const double one_on_num_pt_plus_one = 1.0 / (num_pt + 1.0);
-      mean = (num_pt * mean + pt) * one_on_num_pt_plus_one;
-      cov = (num_pt * cov + glm::dot((num_pt * one_on_num_pt_plus_one) * diff, diff)) * one_on_num_pt_plus_one;
-      num_pt += 1.0;
-    }
-=======
     const glm::dvec3 &sample = samples[i];
 
     ohm::Key key = map.voxelKey(sample);
     target_key = key;
-    ohm::integrateNdtHit(ndt, key, sample);
+    ohm::integrateNdtHit(ndt, key, sensor, sample);
     TES_LINE(ohm::g_tes, TES_COLOUR(Yellow), tes::Id(), glm::value_ptr(sensor), glm::value_ptr(sample));
     TES_STMT(lines.emplace_back(tes::Vector3d(glm::value_ptr(sensor))));
     TES_STMT(lines.emplace_back(tes::Vector3d(glm::value_ptr(sample))));
@@ -344,7 +203,6 @@
   }
   occupancy.reset();
 }
->>>>>>> f2ca00a7
 
 TEST(Ndt, Hit)
 {
@@ -357,10 +215,15 @@
   const size_t sample_count = 10000;
   std::vector<glm::dvec3> samples;
   samples.reserve(sample_count);
+  std::vector<glm::dvec3> sensors;
+  sensors.reserve(sample_count);
 
   // First generate a sample surface to target. We have to make sure this falls within a single voxel.
   glm::dvec3 mean(0);
   glm::dmat3 cov(0);
+
+  // Sensor position from which measurements were taken
+  glm::dvec3 sensor(0);
 
   double num_pt = 0;
   while (num_pt < 4)
@@ -394,31 +257,16 @@
       Eigen::Vector3d pt;
       for (size_t i = 0; i < 3; ++i)
       {
-<<<<<<< HEAD
-        Eigen::Vector3d pt;
-        for (size_t i = 0; i < 3; ++i)
-        {
-          pt[i] = sqrt(vD[i]) * gaussian(rng);
-        }
-
-        pt = mean_eigen + cov_d.matrixL() * pt;
-        samples.emplace_back(glm::dvec3(pt.x(), pt.y(), pt.z()));
-        sensors.push_back(sensor);
-=======
         pt[i] = sqrt(vD[i]) * gaussian(rng);
->>>>>>> f2ca00a7
       }
 
-<<<<<<< HEAD
-    testNdtHits(samples, sensors, 2.0);
-=======
       pt = mean_eigen + cov_d.matrixL() * pt;
       samples.emplace_back(glm::dvec3(pt.x(), pt.y(), pt.z()));
+      sensors.push_back(sensor);
     }
->>>>>>> f2ca00a7
-  }
-
-  testNdtHits(samples, 2.0);
+  }
+
+  testNdtHits(samples, sensors, 2.0);
 }
 
 
