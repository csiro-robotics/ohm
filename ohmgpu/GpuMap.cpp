// Copyright (c) 2017
// Commonwealth Scientific and Industrial Research
// Organisation (CSIRO) ABN 41 687 119 230
//
// Author: Kazys Stepanas
#include "GpuMap.h"

#include "GpuCache.h"
#include "GpuKey.h"
#include "GpuLayerCache.h"
#include "GpuTransformSamples.h"
#include "OhmGpu.h"

#include <ohm/Aabb.h>
#include <ohm/DefaultLayer.h>
#include <ohm/MapChunk.h>
#include <ohm/MapRegion.h>
#include <ohm/OccupancyMap.h>
#include <ohm/OccupancyUtil.h>
#include <ohm/RayFilter.h>
#include <ohm/VoxelMean.h>

#include "private/GpuMapDetail.h"
#include "private/GpuProgramRef.h"

#include <ohm/private/OccupancyMapDetail.h>

#include <gputil/gpuBuffer.h>
#include <gputil/gpuEvent.h>
#include <gputil/gpuKernel.h>
#include <gputil/gpuPinnedBuffer.h>
#include <gputil/gpuPlatform.h>
#include <gputil/gpuProgram.h>

#include <glm/ext.hpp>

#include <array>
#include <cassert>
#include <cmath>
#include <functional>
#include <initializer_list>
#include <iostream>

#if defined(OHM_EMBED_GPU_CODE) && GPUTIL_TYPE == GPUTIL_OPENCL
#include "RegionUpdateResource.h"
#endif  // defined(OHM_EMBED_GPU_CODE) && GPUTIL_TYPE == GPUTIL_OPENCL

#if GPUTIL_TYPE == GPUTIL_CUDA
GPUTIL_CUDA_DECLARE_KERNEL(regionRayUpdate);
GPUTIL_CUDA_DECLARE_KERNEL(regionRayUpdateSubVox);
#endif  // GPUTIL_TYPE == GPUTIL_CUDA

namespace ohm
{
namespace
{
#if defined(OHM_EMBED_GPU_CODE) && GPUTIL_TYPE == GPUTIL_OPENCL
// NOLINTNEXTLINE(cert-err58-cpp)
GpuProgramRef g_program_ref_sub_vox("RegionUpdate", GpuProgramRef::kSourceString, RegionUpdateCode,  // NOLINT
                                    RegionUpdateCode_length, { "-DVOXEL_MEAN" });
#else   // defined(OHM_EMBED_GPU_CODE) && GPUTIL_TYPE == GPUTIL_OPENCL
// NOLINTNEXTLINE(cert-err58-cpp)
GpuProgramRef g_program_ref_sub_vox("RegionUpdate", GpuProgramRef::kSourceFile, "RegionUpdate.cl", 0u,
                                    { "-DVOXEL_MEAN" });
#endif  // defined(OHM_EMBED_GPU_CODE) && GPUTIL_TYPE == GPUTIL_OPENCL

#if defined(OHM_EMBED_GPU_CODE) && GPUTIL_TYPE == GPUTIL_OPENCL
// NOLINTNEXTLINE(cert-err58-cpp)
GpuProgramRef g_program_ref_no_sub("RegionUpdate", GpuProgramRef::kSourceString, RegionUpdateCode,  // NOLINT
                                   RegionUpdateCode_length);
#else   // defined(OHM_EMBED_GPU_CODE) && GPUTIL_TYPE == GPUTIL_OPENCL
// NOLINTNEXTLINE(cert-err58-cpp)
GpuProgramRef g_program_ref_no_sub("RegionUpdate", GpuProgramRef::kSourceFile, "RegionUpdate.cl", 0u);
#endif  // defined(OHM_EMBED_GPU_CODE) && GPUTIL_TYPE == GPUTIL_OPENCL

const double kDefaultMaxRayRange = 1000.0;

using RegionWalkFunction = std::function<void(const glm::i16vec3 &, const glm::dvec3 &, const glm::dvec3 &)>;

void walkRegions(const OccupancyMap &map, const glm::dvec3 &start_point, const glm::dvec3 &end_point,
                 const RegionWalkFunction &func)
{
  // see "A Faster Voxel Traversal Algorithm for Ray
  // Tracing" by Amanatides & Woo
  const glm::i16vec3 start_point_key = map.regionKey(start_point);
  const glm::i16vec3 end_point_key = map.regionKey(end_point);
  const glm::dvec3 start_point_local = glm::vec3(start_point - map.origin());
  const glm::dvec3 end_point_local = glm::vec3(end_point - map.origin());

  glm::dvec3 direction = glm::vec3(end_point - start_point);
  double length = glm::dot(direction, direction);

  // Very small segments which straddle a voxel boundary can be problematic. We want to avoid
  // a sqrt on a very small number, but be robust enough to handle the situation.
  // To that end, we skip normalising the direction for directions below a tenth of the voxel.
  // Then we will exit either with start/end voxels being the same, or we will step from start
  // to end in one go.
  const bool valid_length = (length >= 0.1 * map.resolution() * 0.1 * map.resolution());
  if (valid_length)
  {
    length = std::sqrt(length);
    direction *= 1.0 / length;
  }

  if (start_point_key == end_point_key)  // || !valid_length)
  {
    func(start_point_key, start_point, end_point);
    return;
  }

  if (!valid_length)
  {
    // Start/end points are in different, but adjacent voxels. Prevent issues with the loop by
    // early out.
    func(start_point_key, start_point, end_point);
    func(end_point_key, start_point, end_point);
    return;
  }

  std::array<int, 3> step = { 0, 0, 0 };
  glm::dvec3 region;
  std::array<double, 3> time_max;
  std::array<double, 3> time_delta;
  std::array<double, 3> time_limit;
  double next_region_border;
  double direction_axis_inv;
  const glm::dvec3 region_resolution = map.regionSpatialResolution();
  glm::i16vec3 current_key = start_point_key;

  region = map.regionCentreLocal(current_key);

  // Compute step direction, increments and maximums along
  // each axis.
  for (unsigned i = 0; i < 3; ++i)
  {
    if (direction[i] != 0)
    {
      direction_axis_inv = 1.0 / direction[i];
      step[i] = (direction[i] > 0) ? 1 : -1;
      // Time delta is the ray time between voxel
      // boundaries calculated for each axis.
      time_delta[i] = region_resolution[i] * std::abs(direction_axis_inv);
      // Calculate the distance from the origin to the
      // nearest voxel edge for this axis.
      next_region_border = region[i] + double(step[i]) * 0.5 * region_resolution[i];
      time_max[i] = (next_region_border - start_point_local[i]) * direction_axis_inv;
      time_limit[i] =
        std::abs((end_point_local[i] - start_point_local[i]) * direction_axis_inv);  // +0.5f *
                                                                                     // regionResolution[i];
    }
    else
    {
      time_max[i] = time_delta[i] = std::numeric_limits<double>::max();
      time_limit[i] = 0;
    }
  }

  bool limit_reached = false;
  int axis;
  while (!limit_reached && current_key != end_point_key)
  {
    func(current_key, start_point, end_point);

    if (time_max[0] < time_max[2])
    {
      axis = (time_max[0] < time_max[1]) ? 0 : 1;
    }
    else
    {
      axis = (time_max[1] < time_max[2]) ? 1 : 2;
    }

    limit_reached = std::abs(time_max[axis]) > time_limit[axis];
    current_key[axis] += step[axis];
    time_max[axis] += time_delta[axis];
  }

  // Touch the last region.
  func(current_key, start_point, end_point);
}

inline bool goodRay(const glm::dvec3 &start, const glm::dvec3 &end, double max_range = kDefaultMaxRayRange)
{
  bool is_good = true;
  if (glm::any(glm::isnan(start)))
  {
    // std::cerr << "NAN start point" << std::endl;
    is_good = false;
  }
  if (glm::any(glm::isnan(end)))
  {
    // std::cerr << "NAN end point" << std::endl;
    is_good = false;
  }

  const glm::dvec3 ray = end - start;
  if (max_range > 0 && glm::dot(ray, ray) > max_range * max_range)
  {
    // std::cerr << "Ray too long: (" <<
    // glm::distance(start, end) << "): " << start << " ->
    // " << end << std::endl;
    is_good = false;
  }

  return is_good;
}
}  // namespace


GpuCache *ohm::gpumap::enableGpu(OccupancyMap &map)
{
  return enableGpu(map, GpuCache::kDefaultTargetMemSize, kGpuAllowMappedBuffers);
}


GpuCache *ohm::gpumap::enableGpu(OccupancyMap &map, size_t target_gpu_mem_size, unsigned flags)
{
  OccupancyMapDetail &map_imp = *map.detail();
  if (map_imp.gpu_cache)
  {
    return static_cast<GpuCache *>(map_imp.gpu_cache);
  }

  initialiseGpuCache(map, target_gpu_mem_size, flags);
  return static_cast<GpuCache *>(map_imp.gpu_cache);
}


void ohm::gpumap::sync(OccupancyMap &map)
{
  if (GpuCache *cache = gpuCache(map))
  {
    for (unsigned i = 0; i < cache->layerCount(); ++i)
    {
      if (GpuLayerCache *layer = cache->layerCache(i))
      {
        layer->syncToMainMemory();
      }
    }
  }
}


void ohm::gpumap::sync(OccupancyMap &map, unsigned layer_index)
{
  if (GpuCache *cache = gpuCache(map))
  {
    if (GpuLayerCache *layer = cache->layerCache(layer_index))
    {
      layer->syncToMainMemory();
    }
  }
}


GpuCache *ohm::gpumap::gpuCache(OccupancyMap &map)
{
  return static_cast<GpuCache *>(map.detail()->gpu_cache);
}


GpuMap::GpuMap(GpuMapDetail *detail, unsigned expected_element_count, size_t gpu_mem_size)
  : imp_(detail)
{
  GpuCache &gpu_cache = *gpumap::enableGpu(*imp_->map, gpu_mem_size, gpumap::kGpuAllowMappedBuffers);

  const unsigned prealloc_region_count = 1024u;
  for (unsigned i = 0; i < GpuMapDetail::kBuffersCount; ++i)
  {
    imp_->key_buffers[i] =
      gputil::Buffer(gpu_cache.gpu(), sizeof(GpuKey) * expected_element_count, gputil::kBfReadHost);
    imp_->ray_buffers[i] =
      gputil::Buffer(gpu_cache.gpu(), sizeof(gputil::float3) * expected_element_count, gputil::kBfReadHost);
    imp_->intensities_buffers[i] =
      gputil::Buffer(gpu_cache.gpu(), sizeof(float) * expected_element_count, gputil::kBfReadHost);
    imp_->region_key_buffers[i] =
      gputil::Buffer(gpu_cache.gpu(), sizeof(gputil::int3) * prealloc_region_count, gputil::kBfReadHost);

    // Add structures for managing uploads of regino offsets to the cache buffer.
    imp_->voxel_upload_info[i].emplace_back(VoxelUploadInfo(kGcIdOccupancy, gpu_cache.gpu()));
    if (imp_->map->voxelMeanEnabled())
    {
      imp_->voxel_upload_info[i].emplace_back(VoxelUploadInfo(kGcIdVoxelMean, gpu_cache.gpu()));
    }
  }

  cacheGpuProgram(imp_->map->voxelMeanEnabled(), true);
}


GpuMap::GpuMap(OccupancyMap *map, bool borrowed_map, unsigned expected_element_count, size_t gpu_mem_size)
  : GpuMap(new GpuMapDetail(map, borrowed_map), expected_element_count, gpu_mem_size)
{}


GpuMap::~GpuMap()
{
  GpuMap::releaseGpuProgram();
  delete imp_;
}


bool GpuMap::gpuOk() const
{
  return imp_->gpu_ok;
}


OccupancyMap &GpuMap::map()
{
  return *imp_->map;
}


const OccupancyMap &GpuMap::map() const
{
  return *imp_->map;
}


bool GpuMap::borrowedMap() const
{
  return imp_->borrowed_map;
}


void GpuMap::syncVoxels()
{
  if (imp_->map)
  {
    // TODO(KS): split the logic for starting synching and waiting on completion.
    // This will allow us to kick synching off all layers in parallel and should reduce the overall latency.
    gpumap::sync(*imp_->map, kGcIdOccupancy);
    gpumap::sync(*imp_->map, kGcIdVoxelMean);
    gpumap::sync(*imp_->map, kGcIdCovariance);
    gpumap::sync(*imp_->map, kGcIdIntensity);
    gpumap::sync(*imp_->map, kGcIdHitMiss);
  }
}


void GpuMap::setRayFilter(const RayFilterFunction &ray_filter)
{
  imp_->ray_filter = ray_filter;
  imp_->custom_ray_filter = true;
}


const RayFilterFunction &GpuMap::rayFilter() const
{
  return imp_->ray_filter;
}


const RayFilterFunction &GpuMap::effectiveRayFilter() const
{
  return (imp_->custom_ray_filter || !imp_->map) ? imp_->ray_filter : imp_->map->rayFilter();
}


void GpuMap::clearRayFilter()
{
  imp_->ray_filter = nullptr;
  imp_->custom_ray_filter = false;
}


float GpuMap::hitValue() const
{
  return imp_->map->hitValue();
}


void GpuMap::setHitValue(float value)
{
  imp_->map->setHitValue(value);
}


float GpuMap::missValue() const
{
  return imp_->map->missValue();
}


void GpuMap::setMissValue(float value)
{
  imp_->map->setMissValue(value);
}


double GpuMap::raySegmentLength() const
{
  return imp_->ray_segment_length;
}


void GpuMap::setRaySegmentLength(double length)
{
  imp_->ray_segment_length = length;
}


bool GpuMap::groupedRays() const
{
  return imp_->group_rays;
}


size_t GpuMap::integrateRays(const glm::dvec3 *rays, size_t element_count, const float *intensities,
                             unsigned region_update_flags)
{
  return integrateRays(rays, element_count, intensities, region_update_flags, effectiveRayFilter());
}


GpuCache *GpuMap::gpuCache() const
{
  return static_cast<GpuCache *>(imp_->map->detail()->gpu_cache);
}


void GpuMap::setGroupedRays(bool group)
{
  imp_->group_rays = group;
}


void GpuMap::cacheGpuProgram(bool with_voxel_mean, bool force)
{
  if (imp_->g_program_ref)
  {
    if (!force && with_voxel_mean == imp_->cached_sub_voxel_program)
    {
      return;
    }
  }

  releaseGpuProgram();

  GpuCache &gpu_cache = *gpuCache();
  imp_->gpu_ok = true;
  imp_->cached_sub_voxel_program = with_voxel_mean;
  imp_->g_program_ref = (with_voxel_mean) ? &g_program_ref_sub_vox : &g_program_ref_no_sub;

  if (imp_->g_program_ref->addReference(gpu_cache.gpu()))
  {
    imp_->update_kernel = (!with_voxel_mean) ?
                            GPUTIL_MAKE_KERNEL(imp_->g_program_ref->program(), regionRayUpdate) :
                            GPUTIL_MAKE_KERNEL(imp_->g_program_ref->program(), regionRayUpdateSubVox);
    imp_->update_kernel.calculateOptimalWorkGroupSize();

    imp_->gpu_ok = imp_->update_kernel.isValid();
  }
  else
  {
    imp_->gpu_ok = false;
  }
}


void GpuMap::releaseGpuProgram()
{
  if (imp_ && imp_->update_kernel.isValid())
  {
    imp_->update_kernel = gputil::Kernel();
  }

  if (imp_ && imp_->g_program_ref)
  {
    imp_->g_program_ref->releaseReference();
    imp_->g_program_ref = nullptr;
  }
}


size_t GpuMap::integrateRays(const glm::dvec3 *rays, size_t element_count, const float *intensities,
                             unsigned region_update_flags, const RayFilterFunction &filter)
{
  if (!imp_->map)
  {
    return 0u;
  }

  if (!imp_->gpu_ok)
  {
    return 0u;
  }

  OccupancyMap &map = *imp_->map;
  GpuCache *gpu_cache = gpumap::enableGpu(map);

  if (!gpu_cache)
  {
    return 0u;
  }

  if (element_count == 0)
  {
    return 0u;
  }

  // Ensure we are using the correct GPU program. Voxel mean support may have changed.
  cacheGpuProgram(map.voxelMeanEnabled(), false);

  // Resolve the buffer index to use. We need to support cases where buffer is already one fo the imp_->ray_buffers.
  // Check this first.
  // We still need a buffer index for event tracking.
  const int buf_idx = imp_->next_buffers_index;
  waitOnPreviousOperation(buf_idx);

  // Touch the map to update stamping.
  map.touch();

  // Get the GPU cache.
  GpuLayerCache &layer_cache = *gpu_cache->layerCache(kGcIdOccupancy);
  imp_->batch_marker = layer_cache.beginBatch();

  // Region walking function tracking which regions are
  // affected by a ray.
  const auto region_func = [this](const glm::i16vec3 &region_key, const glm::dvec3 & /*origin*/,
                                  const glm::dvec3 & /*sample*/) {
    if (imp_->regions.find(region_key) == imp_->regions.end())
    {
      imp_->regions.insert(region_key);
    }
  };

<<<<<<< HEAD
  // Reserve GPU memory for the rays.
  imp_->key_buffers[buf_idx].resize(sizeof(GpuKey) * element_count);
  imp_->ray_buffers[buf_idx].resize(sizeof(gputil::float3) * element_count);
  if (intensities)
  {
    imp_->intensities_buffers[buf_idx].resize(sizeof(float) * element_count);
  }

  gputil::PinnedBuffer keys_pinned(imp_->key_buffers[buf_idx], gputil::kPinWrite);
  gputil::PinnedBuffer rays_pinned(imp_->ray_buffers[buf_idx], gputil::kPinWrite);
  gputil::PinnedBuffer intensities_pinned =
    intensities ? gputil::PinnedBuffer(imp_->intensities_buffers[buf_idx], gputil::kPinWrite) : gputil::PinnedBuffer();
=======
  // Declare pinned buffers for use in upload_ray delegate.
  gputil::PinnedBuffer keys_pinned;
  gputil::PinnedBuffer rays_pinned;
>>>>>>> 64e7ef35

  // Build region set and upload rays.
  imp_->regions.clear();

  std::array<gputil::float3, 2> ray_gpu;
  unsigned upload_count = 0u;
  GpuKey line_start_key_gpu{};
  GpuKey line_end_key_gpu{};

  const bool use_filter = bool(filter);

  // We have two loops we could run:
  // 1. processing rays as is
  // 2. grouping rays by sample voxel
  //
  // In either case we use the same code to actually upload
  // We set add_ray_upload to contain the "loop body" for both cases.
  using RayUploadFunc = std::function<void(const RayItem &)>;
  const RayUploadFunc upload_ray_core = [&](const RayItem &ray)  //
  {
    // Upload if not preloaded.
    line_start_key_gpu.region[0] = ray.origin_key.regionKey()[0];
    line_start_key_gpu.region[1] = ray.origin_key.regionKey()[1];
    line_start_key_gpu.region[2] = ray.origin_key.regionKey()[2];
    line_start_key_gpu.voxel[0] = ray.origin_key.localKey()[0];
    line_start_key_gpu.voxel[1] = ray.origin_key.localKey()[1];
    line_start_key_gpu.voxel[2] = ray.origin_key.localKey()[2];
    line_start_key_gpu.voxel[3] = 0;

    line_end_key_gpu.region[0] = ray.sample_key.regionKey()[0];
    line_end_key_gpu.region[1] = ray.sample_key.regionKey()[1];
    line_end_key_gpu.region[2] = ray.sample_key.regionKey()[2];
    line_end_key_gpu.voxel[0] = ray.sample_key.localKey()[0];
    line_end_key_gpu.voxel[1] = ray.sample_key.localKey()[1];
    line_end_key_gpu.voxel[2] = ray.sample_key.localKey()[2];
    line_end_key_gpu.voxel[3] = (ray.filter_flags & kRffClippedEnd) ? 1 : 0;

    keys_pinned.write(&line_start_key_gpu, sizeof(line_start_key_gpu), (upload_count + 0) * sizeof(GpuKey));
    keys_pinned.write(&line_end_key_gpu, sizeof(line_end_key_gpu), (upload_count + 1) * sizeof(GpuKey));

    // Localise the ray to single precision.
    // We change the ray coordinates to be relative to the end voxel centre. This assist later in voxel mean
    // calculations which are all relative to that voxel centre. Normally in CPU we have to make this adjustment
    // every time. We can avoid the adjustment via this logic.
    const glm::dvec3 end_voxel_centre = map.voxelCentreGlobal(ray.sample_key);
    ray_gpu[0].x = float(ray.origin.x - end_voxel_centre.x);
    ray_gpu[0].y = float(ray.origin.y - end_voxel_centre.y);
    ray_gpu[0].z = float(ray.origin.z - end_voxel_centre.z);
    ray_gpu[1].x = float(ray.sample.x - end_voxel_centre.x);
    ray_gpu[1].y = float(ray.sample.y - end_voxel_centre.y);
    ray_gpu[1].z = float(ray.sample.z - end_voxel_centre.z);
    rays_pinned.write(ray_gpu.data(), sizeof(ray_gpu), upload_count * sizeof(gputil::float3));
    upload_count += 2;

    // std::cout << i / 2 << ' ' << imp_->map->voxelKey(rays[i + 0]) << " -> " << imp_->map->voxelKey(rays[i + 1]) << "
    // "
    //          << ray_start << ':' << ray_end << "  <=>  " << rays[i + 0] << " -> " << rays[i + 1] << std::endl;
    // std::cout << "dirs: " << (ray_end - ray_start) << " vs " << (ray_end_d - ray_start_d) << std::endl;
    walkRegions(*imp_->map, ray.origin, ray.sample, region_func);
  };

<<<<<<< HEAD
  const RayUploadFunc upload_ray_with_intensity = [&](const RayItem &ray)  //
  {
    // Note: upload_count tracks the number of float3 items uploaded, so it increments by 2 each step - sensor & sample.
    // Intensities are matched one per sample, so we halve it's value here.
    intensities_pinned.write(&ray.intensity, sizeof(ray.intensity), (upload_count / 2) * sizeof(ray.intensity));
    upload_ray_core(ray);
  };

  const RayUploadFunc upload_ray = (intensities) ? upload_ray_with_intensity : upload_ray_core;

=======
  // Grouped ray upload. We must first sort rays by sample voxel.
>>>>>>> 64e7ef35
  RayItem ray{};
  const double resolution = imp_->map->resolution();

  // Reserve memory for the current ray set.
  imp_->grouped_rays.clear();
  imp_->grouped_rays.reserve(element_count / 2);

  // Take the input rays and move it into imp_->grouped_rays. In this process we do two things:
  // 1. Apply the ray filter (if any). This can change the origin and/or sample points.
  // 2. Break up long rays into multiple grouped_rays entries
  for (unsigned i = 0; i < element_count; i += 2)
  {
    ray.origin = rays[i + 0];
    ray.sample = rays[i + 1];
    ray.filter_flags = 0;

    if (use_filter)
    {
      if (!filter(&ray.origin, &ray.sample, &ray.filter_flags))
      {
        // Bad ray.
        continue;
      }
    }

    if (imp_->ray_segment_length > resolution)
    {
      // ray_length starts as a squared value.
      double ray_length = glm::length2(ray.sample - ray.origin);
      // Ensure we maintain the kRffClippedEnd for the original filtered ray.
      const unsigned last_part_clipped_end = ray.filter_flags & kRffClippedEnd;
      if (ray_length >= imp_->ray_segment_length)
      {
        // We have a long ray. Break it up into even segments according to the ray_segment_length.
        // Get a true length (not squared)
        ray_length = std::sqrt(ray_length);
        // Divide by the segment length to work out how many segments we need.
        // Round up.
        const int part_count = std::ceil(ray_length / imp_->ray_segment_length);
        // Work out the part length.
        const double part_length = ray_length / double(part_count);
        const glm::dvec3 dir = (ray.sample - ray.origin) / ray_length;
        // Cache the initial origin and sample points. We're about to make modifications.
        const glm::dvec3 origin = ray.origin;
        const glm::dvec3 sample = ray.sample;
        // Change ray.sample to the ray.origin to make the loop logic consistent as we transition iterations.
        ray.sample = ray.origin;
        for (int i = 1; i < part_count; ++i)
        {
          // New origin is the previous 'sample'
          ray.origin = ray.sample;
          // Vector line equation.
          ray.sample = origin + double(i) * part_length * dir;

          ray.origin_key = map.voxelKey(ray.origin);
          ray.sample_key = map.voxelKey(ray.sample);

          // Mark the ray flags to ensure we don't update the sample voxel. It will appear in the next line segment
          // again. We'll update it there.
          ray.filter_flags |= kRffClippedEnd;

          imp_->grouped_rays.emplace_back(ray);

          // Mark the origin as having been moved for the next iteration. Not really used yet.
          ray.filter_flags |= kRffClippedStart;
        }

        // We still need to add the last segment. This will not have kRffClippedStart unless the filter did this.
        ray.filter_flags |= last_part_clipped_end;
        ray.origin = ray.sample;
        ray.sample = sample;
      }
    }

    // This always adds either the full, unsegmented ray, or the last part for a segmented ray.
    ray.origin_key = map.voxelKey(ray.origin);
    ray.sample_key = map.voxelKey(ray.sample);

    imp_->grouped_rays.emplace_back(ray);
  }

  if (imp_->group_rays)
  {
    // Sort the rays. Order does not matter asside from ensuring the rays are grouped by sample voxel.
    // Despite the extra CPU work, this has proven faster for NDT update in GpuNdtMap because the GPU can do much less
    // work.
    std::sort(
      imp_->grouped_rays.begin(), imp_->grouped_rays.end(),
      [](const RayItem &a, const RayItem &b) -> bool  //
      {
        // For the comparison, we merge the region key values into a single 64-bit value
        // and the same for the local index. Then we compare the resulting values.
        // The final ordering is irrelevant in terms of which is "less". The goal is to group
        // items with the same sample key.

        // Multiplier/shift value to move a region key axis such that each axis is in its own bit set.
        const int64_t region_stride = 0x10000u;
        // Shift and mask together the region key axes
        const int64_t region_index_a = static_cast<int64_t>(a.sample_key.regionKey().x) +
                                       static_cast<int64_t>(region_stride * a.sample_key.regionKey().y) +
                                       region_stride * region_stride * static_cast<int64_t>(a.sample_key.regionKey().z);
        const int64_t region_index_b = static_cast<int64_t>(b.sample_key.regionKey().x) +
                                       region_stride * static_cast<int64_t>(b.sample_key.regionKey().y) +
                                       region_stride * region_stride * static_cast<int64_t>(b.sample_key.regionKey().z);
        // Multiplier/shift value to move a local key axis such that each axis is in its own bit set.
        const uint32_t local_stride = 0x100u;
        // Shift and mask together the local key axes
        const uint32_t local_index_a = uint32_t(a.sample_key.localKey().x) +
                                       local_stride * uint32_t(a.sample_key.localKey().y) +
                                       local_stride * local_stride * uint32_t(a.sample_key.localKey().z);
        const uint32_t local_index_b = uint32_t(b.sample_key.localKey().x) +
                                       local_stride * uint32_t(b.sample_key.localKey().y) +
                                       local_stride * local_stride * uint32_t(b.sample_key.localKey().z);
        // Compare the results.
        return region_index_a < region_index_b || region_index_a == region_index_b && local_index_a < local_index_b;
      });
  }

  // Reserve GPU memory for the rays.
  imp_->key_buffers[buf_idx].resize(sizeof(GpuKey) * 2 * imp_->grouped_rays.size());
  imp_->ray_buffers[buf_idx].resize(sizeof(gputil::float3) * 2 * imp_->grouped_rays.size());

  // Declare pinned buffers for use in upload_ray delegate.
  keys_pinned = gputil::PinnedBuffer(imp_->key_buffers[buf_idx], gputil::kPinWrite);
  rays_pinned = gputil::PinnedBuffer(imp_->ray_buffers[buf_idx], gputil::kPinWrite);

  // Upload to GPU.
  for (const RayItem &ray : imp_->grouped_rays)
  {
    upload_ray(ray);
  }

  // Asynchronous unpin. Kernels will wait on the associated event.
  keys_pinned.unpin(&gpu_cache->gpuQueue(), nullptr, &imp_->key_upload_events[buf_idx]);
  rays_pinned.unpin(&gpu_cache->gpuQueue(), nullptr, &imp_->ray_upload_events[buf_idx]);
  if (intensities)
  {
    intensities_pinned.unpin(&gpu_cache->gpuQueue(), nullptr, &imp_->ray_upload_events[buf_idx]);
  }

  imp_->ray_counts[buf_idx] = unsigned(upload_count / 2);

  if (upload_count == 0)
  {
    return 0u;
  }

  enqueueRegions(buf_idx, region_update_flags);

  return upload_count;
}


void GpuMap::waitOnPreviousOperation(int buffer_index)
{
  // Wait first on the event known to complete last.
  imp_->region_update_events[buffer_index].wait();
  imp_->region_update_events[buffer_index].release();

  imp_->key_upload_events[buffer_index].wait();
  imp_->key_upload_events[buffer_index].release();
  imp_->ray_upload_events[buffer_index].wait();
  imp_->ray_upload_events[buffer_index].release();

  imp_->region_key_upload_events[buffer_index].wait();
  imp_->region_key_upload_events[buffer_index].release();

  for (VoxelUploadInfo &upload_info : imp_->voxel_upload_info[buffer_index])
  {
    upload_info.offset_upload_event.wait();
    upload_info.offset_upload_event.release();
  }
}


void GpuMap::enqueueRegions(int buffer_index, unsigned region_update_flags)
{
  // For each region we need to enqueue the voxel data for that region. Within the GpuCache, each GpuLayerCache manages
  // the voxel data for a voxel layer and uploads into a single buffer for that layer returning an offset into that
  // buffer. For each (relevant) layer, we need to record the memory offset and upload corresponding event.
  // These need to be later fed to the update kernel.
  // Size the region buffers.
  imp_->region_key_buffers[buffer_index].elementsResize<gputil::int3>(imp_->regions.size());

  for (VoxelUploadInfo &upload_info : imp_->voxel_upload_info[buffer_index])
  {
    upload_info.offsets_buffer.elementsResize<uint64_t>(imp_->regions.size());
    upload_info.offsets_buffer_pinned = gputil::PinnedBuffer(upload_info.offsets_buffer, gputil::kPinWrite);
  }

  // Execute on each region.
  gputil::PinnedBuffer regions_buffer(imp_->region_key_buffers[buffer_index], gputil::kPinWrite);

  GpuCache &gpu_cache = *this->gpuCache();
  for (const auto &region_key : imp_->regions)
  {
    const int try_limit = 2;
    for (int tries = 0; tries < try_limit; ++tries)
    {
      if (enqueueRegion(region_key, buffer_index))
      {
        // std::cout << "region: [" << regionKey.x << ' ' <<
        // regionKey.y << ' ' << regionKey.z << ']' <<
        // std::endl;
        gputil::int3 gpu_region_key = { region_key.x, region_key.y, region_key.z };
        regions_buffer.write(&gpu_region_key, sizeof(gpu_region_key),
                             imp_->region_counts[buffer_index] * sizeof(gpu_region_key));
        ++imp_->region_counts[buffer_index];
        break;
      }

      if (tries + 1 < try_limit)
      {
        // Enqueue region failed. Flush pending operations and before trying again.
        const int previous_buf_idx = buffer_index;

        regions_buffer.unpin(&gpu_cache.gpuQueue(), nullptr, &imp_->region_key_upload_events[buffer_index]);
        for (VoxelUploadInfo &upload_info : imp_->voxel_upload_info[buffer_index])
        {
          upload_info.offsets_buffer_pinned.unpin(&gpu_cache.gpuQueue(), nullptr, &upload_info.offset_upload_event);
        }
        finaliseBatch(region_update_flags);

        // Repin these buffers, but the index has changed.
        const unsigned regions_processed = imp_->region_counts[buffer_index];
        buffer_index = imp_->next_buffers_index;
        waitOnPreviousOperation(buffer_index);

        // Copy the rays buffer from the batch we just
        // finalised.
        gputil::copyBuffer(imp_->ray_buffers[buffer_index], imp_->ray_buffers[previous_buf_idx], &gpu_cache.gpuQueue(),
                           nullptr, &imp_->ray_upload_events[previous_buf_idx]);
        imp_->ray_counts[buffer_index] = imp_->ray_counts[previous_buf_idx];

        // This statement should always be true, but it would be bad to underflow.
        if (regions_processed < imp_->regions.size())
        {
          // Size the region buffers.
          imp_->region_key_buffers[buffer_index].gputil::Buffer::elementsResize<gputil::int3>(imp_->regions.size() -
                                                                                              regions_processed);

          for (VoxelUploadInfo &upload_info : imp_->voxel_upload_info[buffer_index])
          {
            upload_info.offsets_buffer.elementsResize<uint64_t>(imp_->regions.size() - regions_processed);
            upload_info.offsets_buffer_pinned = gputil::PinnedBuffer(upload_info.offsets_buffer, gputil::kPinWrite);
          }

          regions_buffer = gputil::PinnedBuffer(imp_->region_key_buffers[buffer_index], gputil::kPinRead);
        }
      }
      else
      {
        // TODO(KS): throw with more information.
        std::cout << "Failed to enqueue region data" << std::endl;
      }
    }
  }

  regions_buffer.unpin(&gpu_cache.gpuQueue(), nullptr, &imp_->region_key_upload_events[buffer_index]);
  for (VoxelUploadInfo &upload_info : imp_->voxel_upload_info[buffer_index])
  {
    upload_info.offsets_buffer_pinned.unpin(&gpu_cache.gpuQueue(), nullptr, &upload_info.offset_upload_event);
  }

  finaliseBatch(region_update_flags);
}


bool GpuMap::enqueueRegion(const glm::i16vec3 &region_key, int buffer_index)
{
  // Upload chunk to GPU.
  MapChunk *chunk = nullptr;
  // uint64_t mem_offset;
  GpuLayerCache::CacheStatus status;

  GpuCache &gpu_cache = *this->gpuCache();

  for (VoxelUploadInfo &voxel_info : imp_->voxel_upload_info[buffer_index])
  {
    GpuLayerCache *layer_cache = gpu_cache.layerCache(voxel_info.gpu_layer_id);
    if (layer_cache)
    {
      auto mem_offset = uint64_t(layer_cache->upload(*imp_->map, region_key, chunk, &voxel_info.voxel_upload_event,
                                                     &status, imp_->batch_marker, GpuLayerCache::kAllowRegionCreate));

      if (status == GpuLayerCache::kCacheFull)
      {
        return false;
      }

      // std::cout << "region: [" << regionKey.x << ' ' <<
      // regionKey.y << ' ' << regionKey.z << ']' <<
      // std::endl;
      voxel_info.offsets_buffer_pinned.write(&mem_offset, sizeof(mem_offset),
                                             imp_->region_counts[buffer_index] * sizeof(mem_offset));
    }
  }

  return true;
}


void GpuMap::finaliseBatch(unsigned region_update_flags)
{
  const int buf_idx = imp_->next_buffers_index;
  const OccupancyMapDetail *map = imp_->map->detail();

  // Complete region data upload.
  GpuCache &gpu_cache = *this->gpuCache();
  GpuLayerCache &occupancy_layer_cache = *gpu_cache.layerCache(kGcIdOccupancy);
  GpuLayerCache *mean_layer_cache = nullptr;

  if (imp_->map->voxelMeanEnabled())
  {
    mean_layer_cache = gpu_cache.layerCache(kGcIdVoxelMean);
  }

  // Enqueue update kernel.
  const gputil::int3 region_dim_gpu = { map->region_voxel_dimensions.x, map->region_voxel_dimensions.y,
                                        map->region_voxel_dimensions.z };

  const unsigned region_count = imp_->region_counts[buf_idx];
  const unsigned ray_count = imp_->ray_counts[buf_idx];
  gputil::Dim3 global_size(ray_count);
  gputil::Dim3 local_size(std::min<size_t>(imp_->update_kernel.optimalWorkGroupSize(), ray_count));
  gputil::EventList wait({ imp_->key_upload_events[buf_idx], imp_->ray_upload_events[buf_idx],
                           imp_->region_key_upload_events[buf_idx],
                           imp_->voxel_upload_info[buf_idx][0].offset_upload_event,
                           imp_->voxel_upload_info[buf_idx][0].voxel_upload_event });

  // Add voxel mean offset upload events.
  if (mean_layer_cache)
  {
    wait.add(imp_->voxel_upload_info[buf_idx][1].offset_upload_event);
    wait.add(imp_->voxel_upload_info[buf_idx][1].voxel_upload_event);
  }

  if (mean_layer_cache)
  {
    imp_->update_kernel(global_size, local_size, wait, imp_->region_update_events[buf_idx], &gpu_cache.gpuQueue(),
                        // Kernel args begin:
                        gputil::BufferArg<float>(*occupancy_layer_cache.buffer()),
                        gputil::BufferArg<uint64_t>(imp_->voxel_upload_info[buf_idx][0].offsets_buffer),
                        gputil::BufferArg<VoxelMean>(*mean_layer_cache->buffer()),
                        gputil::BufferArg<uint64_t>(imp_->voxel_upload_info[buf_idx][1].offsets_buffer),
                        gputil::BufferArg<gputil::int3>(imp_->region_key_buffers[buf_idx]), region_count,
                        gputil::BufferArg<GpuKey>(imp_->key_buffers[buf_idx]),
                        gputil::BufferArg<gputil::float3>(imp_->ray_buffers[buf_idx]), ray_count, region_dim_gpu,
                        float(map->resolution), map->miss_value, map->hit_value, map->occupancy_threshold_value,
                        map->min_voxel_value, map->max_voxel_value, region_update_flags);
  }
  else
  {
    imp_->update_kernel(global_size, local_size, wait, imp_->region_update_events[buf_idx], &gpu_cache.gpuQueue(),
                        // Kernel args begin:
                        gputil::BufferArg<float>(*occupancy_layer_cache.buffer()),
                        gputil::BufferArg<uint64_t>(imp_->voxel_upload_info[buf_idx][0].offsets_buffer),
                        gputil::BufferArg<gputil::int3>(imp_->region_key_buffers[buf_idx]), region_count,
                        gputil::BufferArg<GpuKey>(imp_->key_buffers[buf_idx]),
                        gputil::BufferArg<gputil::float3>(imp_->ray_buffers[buf_idx]), ray_count, region_dim_gpu,
                        float(map->resolution), map->miss_value, map->hit_value, map->occupancy_threshold_value,
                        map->min_voxel_value, map->max_voxel_value, region_update_flags);
  }

  // gpu_cache.gpuQueue().flush();

  // Update most recent chunk GPU event.
  occupancy_layer_cache.updateEvents(imp_->batch_marker, imp_->region_update_events[buf_idx]);
  if (mean_layer_cache)
  {
    mean_layer_cache->updateEvents(imp_->batch_marker, imp_->region_update_events[buf_idx]);
  }

  // std::cout << imp_->region_counts[bufIdx] << "
  // regions\n" << std::flush;

  imp_->region_counts[buf_idx] = 0;
  // Start a new batch for the GPU layers.
  imp_->batch_marker = occupancy_layer_cache.beginBatch();
  if (mean_layer_cache)
  {
    mean_layer_cache->beginBatch(imp_->batch_marker);
  }
  imp_->next_buffers_index = 1 - imp_->next_buffers_index;
}
}  // namespace ohm<|MERGE_RESOLUTION|>--- conflicted
+++ resolved
@@ -526,24 +526,10 @@
     }
   };
 
-<<<<<<< HEAD
-  // Reserve GPU memory for the rays.
-  imp_->key_buffers[buf_idx].resize(sizeof(GpuKey) * element_count);
-  imp_->ray_buffers[buf_idx].resize(sizeof(gputil::float3) * element_count);
-  if (intensities)
-  {
-    imp_->intensities_buffers[buf_idx].resize(sizeof(float) * element_count);
-  }
-
-  gputil::PinnedBuffer keys_pinned(imp_->key_buffers[buf_idx], gputil::kPinWrite);
-  gputil::PinnedBuffer rays_pinned(imp_->ray_buffers[buf_idx], gputil::kPinWrite);
-  gputil::PinnedBuffer intensities_pinned =
-    intensities ? gputil::PinnedBuffer(imp_->intensities_buffers[buf_idx], gputil::kPinWrite) : gputil::PinnedBuffer();
-=======
   // Declare pinned buffers for use in upload_ray delegate.
   gputil::PinnedBuffer keys_pinned;
   gputil::PinnedBuffer rays_pinned;
->>>>>>> 64e7ef35
+  gputil::PinnedBuffer intensities_pinned;
 
   // Build region set and upload rays.
   imp_->regions.clear();
@@ -605,7 +591,6 @@
     walkRegions(*imp_->map, ray.origin, ray.sample, region_func);
   };
 
-<<<<<<< HEAD
   const RayUploadFunc upload_ray_with_intensity = [&](const RayItem &ray)  //
   {
     // Note: upload_count tracks the number of float3 items uploaded, so it increments by 2 each step - sensor & sample.
@@ -615,10 +600,7 @@
   };
 
   const RayUploadFunc upload_ray = (intensities) ? upload_ray_with_intensity : upload_ray_core;
-
-=======
   // Grouped ray upload. We must first sort rays by sample voxel.
->>>>>>> 64e7ef35
   RayItem ray{};
   const double resolution = imp_->map->resolution();
 
@@ -633,6 +615,7 @@
   {
     ray.origin = rays[i + 0];
     ray.sample = rays[i + 1];
+    ray.intensity = intensities ? intensities[i] : 0;
     ray.filter_flags = 0;
 
     if (use_filter)
@@ -744,6 +727,11 @@
   // Declare pinned buffers for use in upload_ray delegate.
   keys_pinned = gputil::PinnedBuffer(imp_->key_buffers[buf_idx], gputil::kPinWrite);
   rays_pinned = gputil::PinnedBuffer(imp_->ray_buffers[buf_idx], gputil::kPinWrite);
+  if (intensities)
+  {
+    imp_->intensities_buffers[buf_idx].resize(sizeof(float) * imp_->grouped_rays.size());
+    intensities_pinned = gputil::PinnedBuffer(imp_->intensities_buffers[buf_idx], gputil::kPinWrite);
+  }
 
   // Upload to GPU.
   for (const RayItem &ray : imp_->grouped_rays)
