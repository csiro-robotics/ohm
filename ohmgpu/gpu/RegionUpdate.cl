// Copyright (c) 2017
// Commonwealth Scientific and Industrial Research Organisation (CSIRO)
// ABN 41 687 119 230
//
// Author: Kazys Stepanas

//------------------------------------------------------------------------------
// Note on building this code.
// This code is intended to be used for updating regions both with and without
// sub voxel positioning. This is mostly the same, but the voxel type changes
// and we need an extract function call when updating a voxel with sub voxel
// positioning. To achive this, this code is intended to be includes into a
// compiled twice with the following defines changed on each compilation:
// - REGION_UPDATE_KERNEL : the kernel name for the entry point
// - REGION_UPDATE_SUFFIX : suffix applied to distinguish potentially repeaded
//  code and types.
// - VOXEL_MEAN : defined if compiling for voxel means
//------------------------------------------------------------------------------

//------------------------------------------------------------------------------
// Debug switches for the compiling code to enable (or just uncomment here).
// Deliberately before incldues to configure those files.
//------------------------------------------------------------------------------

// Report regions we can't resolve via printf().
//#define REPORT_MISSING_REGIONS

// Limit the number of cells we can traverse in the line traversal. This is a worst case limit.
//#define LIMIT_LINE_WALK_ITERATIONS
// Limit the number of times we try update a voxel value. Probably best to always have this enabled.
#ifndef LIMIT_VOXEL_WRITE_ITERATIONS
#define LIMIT_VOXEL_WRITE_ITERATIONS
#endif  // LIMIT_VOXEL_WRITE_ITERATIONS

//------------------------------------------------------------------------------
// Includes
//------------------------------------------------------------------------------
#include "gpu_ext.h"  // Must be first

#include "NdtModeDef.cl"

#include "MapCoord.h"
#if defined(VOXEL_MEAN) || NDT
#include "VoxelMeanCompute.h"
#endif  // defined(VOXEL_MEAN) || NDT
#include "RayFlag.h"
#if NDT
#include "CovarianceVoxelCompute.h"
#endif  // NDT

#include "Regions.cl"

//------------------------------------------------------------------------------
// Declarations
//------------------------------------------------------------------------------

#if NDT == NDT_OM
#define REGION_UPDATE_KERNEL regionRayUpdateNdt
#define VISIT_LINE_VOXEL     visitVoxelRegionUpdateNdt
#define WALK_LINE_VOXELS     walkRegionLineNdt

#elif NDT == NDT_TM
#define REGION_UPDATE_KERNEL regionRayUpdateNdtTm
#define VISIT_LINE_VOXEL     visitVoxelRegionUpdateNdtTm
#define WALK_LINE_VOXELS     walkRegionLineNdtTm

#elif defined(VOXEL_MEAN)
#define REGION_UPDATE_KERNEL regionRayUpdateSubVox
#define VISIT_LINE_VOXEL     visitVoxelRegionUpdateSubVox
#define WALK_LINE_VOXELS     walkRegionLineSubVox

#else  // VOXEL_MEAN
#define REGION_UPDATE_KERNEL regionRayUpdate
#define VISIT_LINE_VOXEL     visitVoxelRegionUpdate
#define WALK_LINE_VOXELS     walkRegionLine

#endif

#ifndef REGION_UPDATE_BASE_CL
// User data for voxel visit callback.
typedef struct LineWalkData_t
{
  // Voxel occupancy memory. All regions use a shared buffer.
  __global atomic_float *occupancy;
  // Array of offsets for each regionKey into occupancy. These are byte offsets.
  __global ulonglong *occupancy_offsets;
#if defined(VOXEL_MEAN) || NDT
  __global VoxelMean *means;
  // Array of offsets for each regionKey into means. These are byte offsets.
  __global ulonglong *means_offsets;
#endif  // defined(VOXEL_MEAN) || NDT
#if NDT
  __global CovarianceVoxel *cov_voxels;
  // Array of offsets for each regionKey into cov_voxels. These are byte offsets.
  __global ulonglong *cov_offsets;
#endif  // NDT
#if NDT == NDT_TM
  // Number of hit/miss counts used in the ndt-tm model
  __global HitMissCount *hit_miss;
  // Array of offsets for each regionKey into hit_miss. These are byte offsets.
  __global ulonglong *hit_miss_offsets;
#endif  // NDT == NDT_TM
  // Array of region keys for currently loaded regions.
  __global int3 *region_keys;
  // The region currently being traversed. Also used to reduce searching the region_keys and region_mem_offsets.
  int3 current_region;
  // Size of a region in voxels.
  int3 region_dimensions;
  // MapMode/voxel value adjustment for keys along the line segment, but not the sample voxel.
  float ray_adjustment;
  // MapMode/voxel value adjustment for the sample voxel.
  float sample_adjustment;
  /// Value threshold for occupied voxels.
  float occupied_threshold;
  // MapMode/voxel minimum allowed value.
  float voxel_value_min;
  // MapMode/voxel maximum allowed value.
  float voxel_value_max;
  // Number of regions in region_keys/region_mem_offsets.
  uint region_count;
  // Index of the @c current_region into region_keys and corresponding xxx_offsets arrays.
  uint current_region_index;
  uint region_update_flags;
  /// A reference sample position. This is in a frame local to the centre of the voxel containing this sample
  /// coordinate.
  float3 sample;
#if NDT
  /// A reference sensor position. This is in a frame local to the centre of the voxel containing the sample coordinate.
  float3 sensor;
  // Affects how quickly NDT removes voxels: [0, 1].
  float adaptation_rate;
  // An estimate on the sensor range noise error.
  float sensor_noise;
#endif  // NDT
} LineWalkData;
#endif  // REGION_UPDATE_BASE_CL

#if defined(VOXEL_MEAN) || NDT
#include "VoxelMean.cl"
#endif  // defined(VOXEL_MEAN) || NDT

#if NDT
#include "AdjustNdt.cl"
#else  // NDT
#include "AdjustOccupancy.cl"
#endif  // NDT

// Implement the voxel traversal function. We update the value of the voxel using atomic instructions.
__device__ bool VISIT_LINE_VOXEL(const GpuKey *voxelKey, bool isEndVoxel, const GpuKey *startKey, const GpuKey *endKey,
                                 float voxel_resolution, void *userData)
{
  float old_value, new_value;

  LineWalkData *line_data = (LineWalkData *)userData;
  __global atomic_float *occupancy = line_data->occupancy;

  // Abort if this is the sample voxel and we are to exclude the sample. The sample voxel is detected when isEndVoxel
  // is true and voxel[3] is zero. A value of 1 indicates a clipped ray and the end voxel does not contain the sample.
  const bool is_sample_voxel = isEndVoxel && endKey->voxel[3] == 0;
  if (is_sample_voxel && (line_data->region_update_flags & kRfExcludeSample))
  {
    return true;
  }

  if (!is_sample_voxel && (line_data->region_update_flags & kRfExcludeRay))
  {
    return true;
  }

  // Resolve memory offset for the region of interest.
  if (!regionsResolveRegion(voxelKey, &line_data->current_region, &line_data->current_region_index,
                            line_data->region_keys, line_data->region_count))
  {
    // We can fail to resolve regions along the in the line. This can occurs for several reasons:
    // - Floating point error differences between CPU and GPU line walking means that the GPU may walk into the edge
    //   of a region not hit when walking the regions on CPU.
    // - Regions may not be uploaded due to extents limiting on CPU.
#ifdef REPORT_MISSING_REGIONS
    printf("%u region missing: " KEY_F "\n  Voxels: " KEY_F "->" KEY_F "\n", get_global_id(0), KEY_A(*voxelKey),
           KEY_A(*startKey), KEY_A(*endKey));
#endif
    return true;
  }

  // Adjust value by ray_adjustment unless this is the sample voxel.
  float adjustment =
    calculateOccupancyAdjustment(voxelKey, isEndVoxel, is_sample_voxel, startKey, endKey, voxel_resolution, line_data);

  // This voxel lies in the region. We will make a value adjustment.
  // Work out which voxel to modify.
  const ulonglong vi_local = voxelKey->voxel[0] + voxelKey->voxel[1] * line_data->region_dimensions.x +
                             voxelKey->voxel[2] * line_data->region_dimensions.x * line_data->region_dimensions.y;
  ulonglong vi =
    (line_data->occupancy_offsets[line_data->current_region_index] / sizeof(*line_data->occupancy)) + vi_local;

  if (voxelKey->voxel[0] < line_data->region_dimensions.x && voxelKey->voxel[1] < line_data->region_dimensions.y &&
      voxelKey->voxel[2] < line_data->region_dimensions.z)
  {
    __global atomic_float *occupancy_ptr = &occupancy[vi];

    bool was_occupied_voxel = false;
<<<<<<< HEAD
=======
#if defined(VOXEL_MEAN) || defined(NDT)
    bool voxel_excluded = false;
#endif  // defined(VOXEL_MEAN) || defined(NDT)
>>>>>>> 128a2403

#ifdef LIMIT_VOXEL_WRITE_ITERATIONS
    // Under high contension we can end up repeatedly failing to write the voxel value.
    // The primary concern is not deadlocking the GPU, so we put a hard limit on the numebr of
    // attempts made.
    const int iterationLimit = 20;
    int iterations = 0;
#endif
    do
    {
#ifdef LIMIT_VOXEL_WRITE_ITERATIONS
      if (iterations++ > iterationLimit)
      {
        break;
      }
#endif
      // Calculate a new value for the voxel.
      old_value = new_value = gputilAtomicLoadF32(occupancy_ptr);

      const bool initially_unobserved = old_value == INFINITY;
      const bool initially_free = !initially_unobserved && old_value < line_data->occupied_threshold;
      const bool initially_occupied = !initially_unobserved && old_value >= line_data->occupied_threshold;
      was_occupied_voxel = initially_occupied;

      // Check exclusion flags and skip this voxel if excluded.
      // We skip by a 'break' statement which will break out of the compare and swap loop. Could return true.
      // Check skipping unobserved.
      if (initially_unobserved && (line_data->region_update_flags & kRfExcludeUnobserved))
      {
<<<<<<< HEAD
        adjustment = 0;  // Flag null adjustment. Prevents mean update.
=======
#if defined(VOXEL_MEAN) || defined(NDT)
        voxel_excluded = true;
#endif  // defined(VOXEL_MEAN) || defined(NDT)
>>>>>>> 128a2403
        break;
      }

      // Check skipping free.
      if (initially_free && (line_data->region_update_flags & kRfExcludeFree))
      {
<<<<<<< HEAD
        adjustment = 0;  // Flag null adjustment. Prevents mean update.
=======
#if defined(VOXEL_MEAN) || defined(NDT)
        voxel_excluded = true;
#endif  // defined(VOXEL_MEAN) || defined(NDT)
>>>>>>> 128a2403
        break;
      }

      // Check skipping occupied.
      if (initially_occupied && (line_data->region_update_flags & kRfExcludeOccupied))
      {
<<<<<<< HEAD
        adjustment = 0;  // Flag null adjustment. Prevents mean update.
=======
#if defined(VOXEL_MEAN) || defined(NDT)
        voxel_excluded = true;
#endif  // defined(VOXEL_MEAN) || defined(NDT)
>>>>>>> 128a2403
        break;
      }

      // Uninitialised voxels start at INFINITY.
      new_value = (new_value != INFINITY) ? new_value + adjustment : adjustment;
      // Clamp the value.
      new_value = clamp(new_value, line_data->voxel_value_min, line_data->voxel_value_max);

      // Now try write the value, looping if we fail to write the new value.
      // mem_fence(CLK_GLOBAL_MEM_FENCE);
    } while (new_value != old_value && !gputilAtomicCasF32(occupancy_ptr, old_value, new_value));

#if defined(VOXEL_MEAN) || NDT
    if (adjustment > 0)
    {
      ulonglong vi = vi_local + (line_data->means_offsets[line_data->current_region_index] / sizeof(*line_data->means));
      updateVoxelMeanPosition(&line_data->means[vi], line_data->sample, voxel_resolution);
    }
#endif  // defined(VOXEL_MEAN) || NDT

    if (was_occupied_voxel && (line_data->region_update_flags & kRfStopOnFirstOccupied))
    {
      // Found first occupied voxel and request is to stop on the first occupied voxel. Abort traversal.
      return false;
    }
  }
  else
  {
    // printf("%u Out of bounds: %u " KEY_F "\n", get_global_id(0), vi, KEY_A(*voxelKey));
    // Abort traversal
    return false;
  }

  // Continue traversal
  return true;
}

// Must be included after WALK_LINE_VOXELS and VISIT_LINE_VOXEL and the VISIT_LINE_VOXEL function is defined
#include "LineWalk.cl"

//------------------------------------------------------------------------------
// Kernel
//------------------------------------------------------------------------------

/// Integrate rays into voxel map regions.
///
/// Invoked one thread per ray (per @p line_keys pair).
///
/// Like keys are provided in start/end key pairs in @p line_keys where there are @p line_count pairs. Each thread
/// extracts it's start/end pair and performs a line walking algorithm from start to end key. The lines start end points
/// are also provided, relative to the centre of the starting voxel. These start/end coordinate pairs are in
/// @p local_lines. The coordinates for each line are local to the starting voxel centre in order to avoid precision
/// issues which may be introduced in converting from a common double precision frame on CPU into a single precision
/// frame in GPU (we do not support double precision GPU due to the limited driver support).
///
/// For each voxel key along the line, we resolve a voxel in @p occupancy by cross referencing in
/// @p occupancy_region_keys_global, @p occupancy_region_mem_offsets_global and @p region_count. Voxels are split into
/// regions in contiguous chunks in @p occupancy. The @c GpuKey::region for a voxel is matched in lookup @p
/// occupancy_region_keys_global and the index into @p occupancy_region_keys_global recorded. This index is used to
/// lookup @p occupancy_region_mem_offsets_global, which provides a byte offset (not elements) from @p occupancy at
/// which the voxel memory for this voxel begins. Each voxel region has a number of voxels equal to
/// <tt>region_dimensions.x * region_dimensions.y * region_dimensions.z</tt>.
///
/// Once voxel memory is resolved, the value of that voxel is updated by either adding @p ray_adjustment for all but
/// the last voxel in the line, or @p sample_adjustment for the last voxel (exception listed below). The value is
/// clamped to the range <tt>[voxel_value_min, voxel_value_max]</tt>. This adjustment is made in global memory using
/// atomic operations. Success is not guaranteed, but is highly probably. This contension has performance impacts, but
/// was found to be the best overall approach for performance.
///
/// The value adjustment of @p sample_adjustment is normally used for the last voxel in each line. This behaviour may
/// be changed per line, by setting the value of @p GpuKey::voxel[3] (normally unused) to 1. This indicates the line has
/// been clipped.
///
/// The line traversal is also affected by the region_update_flags, which are defined in the enum RayFlag.
/// These modify the line traversal as follows:
/// - kRfEndPointAsFree: use ray_adjustment for the last voxel rather than sample_adjustment.
/// - kRfStopOnFirstOccupied: terminate line walking after touching the first occupied voxel found.
/// - kRfExcludeSample: ignore the voxel containing the sample (the last voxel).
/// - kRfExcludeUnobserved: do not adjust voxels which are (initially) unobserved
/// - kRfExcludeFree: do not adjust voxels which are (initially) free
/// - kRfExcludeOccupied: do not adjust voxels which are (initially) occupied
///
/// @param occupancy Pointer to the dense voxel occupancy maps the currently available regions. Offsets for a
///     specific region are available by looking up a region key in @p occupancy_region_keys_global and using the
///     cooresponding @c occupancy_region_mem_offsets_global byte offset into this array.
/// @param occupancy_region_keys_global Array of voxel region keys identifying regions available in GPU. There are
///     @c region_count elements in this array.
/// @param occupancy_region_mem_offsets_global Array of voxel region memory offsets into @c occupancy. Each element
///     corresponds to a key in occupancy_region_keys_global. The offsets are in bytes.
/// @param line_keys Array of line segment pairs converted into @c GpuKey references to integrate into the map.
/// @param local_lines Array array of line segments which generated the @c line_keys. These are converted from the
///     original, double precision, map frame coordinates into a set of local frames. Each start/end point pair is
///     relative to the centre of the voxel containing the end point. This is to reduce floating point error in
///     double to single precision conversion and assist in voxel mean calculations which are in the same frame.
///     The original coordinates are not recoverable in this code.
/// @param line_count number of lines in @p line_keys and @p local_lines. These come in pairs, so the number of elements
///     in those arrays is double this value.
/// @param region_dimensions Specifies the size of any one region in voxels.
/// @param voxel_resolution Specifies the size of a voxel cube.
/// @param ray_adjustment Specifies the value adjustment to apply to voxels along the line segment leading up to the
///     final sample voxel. This should be < 0 to re-enforce as free.
/// @param sample_adjustment Specifiest the value adjustment applied to voxels containing the sample point (line end
///     point). Should be > 0 to re-enforce as occupied.
/// @param voxel_value_min Minimum clamping value for voxel adjustments.
/// @param voxel_value_max Maximum clamping value for voxel adjustments.
/// @param region_update_flags Update control values as per @c RayFlag.
__kernel void REGION_UPDATE_KERNEL(
  __global atomic_float *occupancy, __global ulonglong *occupancy_region_mem_offsets_global,
#if defined(VOXEL_MEAN) || NDT
  __global VoxelMean *means, __global ulonglong *means_region_mem_offsets_global,
#endif  // defined(VOXEL_MEAN) || NDT
#if NDT
  __global CovarianceVoxel *cov_voxels, __global ulonglong *cov_region_mem_offsets_global,
#endif  // NDT
#if NDT == NDT_TM
  __global HitMissCount *hit_miss_voxels, __global ulonglong *hit_miss_region_mem_offsets_global,
#endif  // NDT == NDT_TM
  __global int3 *occupancy_region_keys_global, uint region_count, __global GpuKey *line_keys,
  __global float3 *local_lines, uint line_count, int3 region_dimensions, float voxel_resolution, float ray_adjustment,
  float sample_adjustment, float occupied_threshold, float voxel_value_min, float voxel_value_max,
  uint region_update_flags
#if NDT
  ,
  float adaptation_rate, float sensor_noise
#endif  // NDT
)
{
  // Only process valid lines.
  if (get_global_id(0) >= line_count)
  {
    return;
  }

  LineWalkData line_data;
  line_data.occupancy = occupancy;
  line_data.occupancy_offsets = occupancy_region_mem_offsets_global;
#if defined(VOXEL_MEAN) || NDT
  line_data.means = means;
  line_data.means_offsets = means_region_mem_offsets_global;
#endif  // defined(VOXEL_MEAN) || NDT
#if NDT
  line_data.cov_voxels = cov_voxels;
  line_data.cov_offsets = cov_region_mem_offsets_global;
  line_data.adaptation_rate = adaptation_rate;
  line_data.sensor_noise = sensor_noise;
#endif  // NDT
#if NDT == NDT_TM
  line_data.hit_miss = hit_miss_voxels;
  line_data.hit_miss_offsets = hit_miss_region_mem_offsets_global;
#endif  // NDT == NDT_TM
  line_data.region_keys = occupancy_region_keys_global;
  line_data.region_dimensions = region_dimensions;
  line_data.ray_adjustment = ray_adjustment;
  line_data.sample_adjustment = sample_adjustment;
  line_data.occupied_threshold = occupied_threshold;
  line_data.voxel_value_min = voxel_value_min;
  line_data.voxel_value_max = voxel_value_max;
  line_data.region_count = region_count;
  line_data.region_update_flags = region_update_flags;

  regionsInitCurrent(&line_data.current_region, &line_data.current_region_index);

  // Now walk the clipped ray.
  GpuKey start_key, end_key;
  copyKey(&start_key, &line_keys[get_global_id(0) * 2 + 0]);
  copyKey(&end_key, &line_keys[get_global_id(0) * 2 + 1]);

  const float3 lineStart = local_lines[get_global_id(0) * 2 + 0];
  const float3 lineEnd = local_lines[get_global_id(0) * 2 + 1];

  line_data.sample = lineEnd;
#if NDT
  line_data.sensor = lineStart;
#endif  //  NDT

  // We need to calculate the start voxel centre in the right coordinate space. All coordinates are relative to the
  // end voxel centre.
  // 1. Calculate the voxel step from endKey to startKey.
  // 2. Scale results by voxelResolution.
  const int3 voxelDiff = keyDiff(&end_key, &start_key, &region_dimensions);
  const float3 start_voxel_centre =
    make_float3(voxelDiff.x * voxel_resolution, voxelDiff.y * voxel_resolution, voxelDiff.z * voxel_resolution);
  WALK_LINE_VOXELS(&start_key, &end_key, &start_voxel_centre, &lineStart, &lineEnd, &region_dimensions,
                   voxel_resolution, &line_data);
}

#undef REGION_UPDATE_KERNEL
#undef VISIT_LINE_VOXEL
#undef WALK_LINE_VOXELS
#undef VOXEL_TYPE

#ifndef REGION_UPDATE_BASE_CL
#define REGION_UPDATE_BASE_CL
#endif  // REGION_UPDATE_BASE_CL<|MERGE_RESOLUTION|>--- conflicted
+++ resolved
@@ -199,12 +199,6 @@
     __global atomic_float *occupancy_ptr = &occupancy[vi];
 
     bool was_occupied_voxel = false;
-<<<<<<< HEAD
-=======
-#if defined(VOXEL_MEAN) || defined(NDT)
-    bool voxel_excluded = false;
-#endif  // defined(VOXEL_MEAN) || defined(NDT)
->>>>>>> 128a2403
 
 #ifdef LIMIT_VOXEL_WRITE_ITERATIONS
     // Under high contension we can end up repeatedly failing to write the voxel value.
@@ -234,39 +228,21 @@
       // Check skipping unobserved.
       if (initially_unobserved && (line_data->region_update_flags & kRfExcludeUnobserved))
       {
-<<<<<<< HEAD
         adjustment = 0;  // Flag null adjustment. Prevents mean update.
-=======
-#if defined(VOXEL_MEAN) || defined(NDT)
-        voxel_excluded = true;
-#endif  // defined(VOXEL_MEAN) || defined(NDT)
->>>>>>> 128a2403
         break;
       }
 
       // Check skipping free.
       if (initially_free && (line_data->region_update_flags & kRfExcludeFree))
       {
-<<<<<<< HEAD
         adjustment = 0;  // Flag null adjustment. Prevents mean update.
-=======
-#if defined(VOXEL_MEAN) || defined(NDT)
-        voxel_excluded = true;
-#endif  // defined(VOXEL_MEAN) || defined(NDT)
->>>>>>> 128a2403
         break;
       }
 
       // Check skipping occupied.
       if (initially_occupied && (line_data->region_update_flags & kRfExcludeOccupied))
       {
-<<<<<<< HEAD
         adjustment = 0;  // Flag null adjustment. Prevents mean update.
-=======
-#if defined(VOXEL_MEAN) || defined(NDT)
-        voxel_excluded = true;
-#endif  // defined(VOXEL_MEAN) || defined(NDT)
->>>>>>> 128a2403
         break;
       }
 
@@ -280,7 +256,7 @@
     } while (new_value != old_value && !gputilAtomicCasF32(occupancy_ptr, old_value, new_value));
 
 #if defined(VOXEL_MEAN) || NDT
-    if (adjustment > 0)
+    if (adjustment != 0)
     {
       ulonglong vi = vi_local + (line_data->means_offsets[line_data->current_region_index] / sizeof(*line_data->means));
       updateVoxelMeanPosition(&line_data->means[vi], line_data->sample, voxel_resolution);
