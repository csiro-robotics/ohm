--- conflicted
+++ resolved
@@ -33,20 +33,8 @@
 public:
   /// Constructor, wrapping the interface around the given @p map .
   ///
-<<<<<<< HEAD
-  /// For reference see:
-  /// 3D Normal Distributions Transform Occupancy Maps: An Efficient Representation for Mapping in Dynamic Environments
-  class RayMapperNdt : public RayMapper
-  {
-  public:
-    /// Constructor, wrapping the interface around the given @p map .
-    ///
-    /// @param map The target map. Must outlive this class.
-    RayMapperNdt(NdtMap *map, bool ndt_tm = false);
-=======
   /// @param map The target map. Must outlive this class.
-  explicit RayMapperNdt(NdtMap *map);
->>>>>>> f2ca00a7
+  RayMapperNdt(NdtMap *map, bool ndt_tm = false);
 
   /// Destructor
   ~RayMapperNdt() override;
@@ -67,39 +55,11 @@
   ///
   /// @param rays The array of start/end point pairs to integrate.
   /// @param element_count The number of @c glm::dvec3 elements in @p rays, which is twice the ray count.
+  /// @param intensities Optional--for each ray, intensity of the return (element_count/2 elements).
   /// @param ray_update_flags Not supported.
-  size_t integrateRays(const glm::dvec3 *rays, size_t element_count, unsigned ray_update_flags) override;
+  size_t integrateRays(const glm::dvec3 *rays, size_t element_count, const float *intensities,
+                       unsigned ray_update_flags) override;
 
-<<<<<<< HEAD
-    /// Performs the ray integration.
-    ///
-    /// This is updated in a single threaded fashion similar to @c RayMapperOccupancy with modified value updates as
-    /// described in the class documentation.
-    ///
-    /// This function does not support @c RayFlag values.
-    ///
-    /// Should only be called if @c valid() is true.
-    ///
-    /// @param rays The array of start/end point pairs to integrate.
-    /// @param element_count The number of @c glm::dvec3 elements in @p rays, which is twice the ray count.
-    /// @param intensities Optional--for each ray, intensity of the return (element_count/2 elements).
-    /// @param ray_update_flags Not supported.
-    size_t integrateRays(const glm::dvec3 *rays, size_t element_count, const float *intensities = nullptr,
-                         unsigned ray_update_flags = kRfDefault) override;
-
-  protected:
-    NdtMap *map_;                ///< Target map.
-    int occupancy_layer_ = -1;   ///< Cached occupancy layer index.
-    int mean_layer_ = -1;        ///< Cached voxel mean layer index.
-    int covariance_layer_ = -1;  ///< Cached covariance layer index.
-    int intensity_layer_ = -1;   ///< Cached intensity layer index.
-    int hit_miss_count_layer_ = -1;  ///< Cached hit miss count layer index.
-    /// Cached occupancy layer voxel dimensions. Voxel mean and covariance layers must exactly match.
-    glm::u8vec3 occupancy_dim_{ 0, 0, 0 };
-    bool valid_ = false;  ///< Has layer validation passed?
-    const bool ndt_tm_; ///< Does map implement ndt-tm?
-  };
-=======
   using RayMapper::integrateRays;
 
 protected:
@@ -107,11 +67,13 @@
   int occupancy_layer_ = -1;   ///< Cached occupancy layer index.
   int mean_layer_ = -1;        ///< Cached voxel mean layer index.
   int covariance_layer_ = -1;  ///< Cached covariance layer index.
+  int intensity_layer_ = -1;   ///< Cached intensity layer index.
+  int hit_miss_count_layer_ = -1;  ///< Cached hit miss count layer index.
   /// Cached occupancy layer voxel dimensions. Voxel mean and covariance layers must exactly match.
   glm::u8vec3 occupancy_dim_{ 0, 0, 0 };
   bool valid_ = false;  ///< Has layer validation passed?
+  const bool ndt_tm_; ///< Does map implement ndt-tm?
 };
->>>>>>> f2ca00a7
 
 }  // namespace ohm
 
