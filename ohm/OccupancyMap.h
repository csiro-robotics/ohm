--- conflicted
+++ resolved
@@ -394,94 +394,8 @@
   /// @return The map info structure.
   MapInfo &mapInfo();
 
-<<<<<<< HEAD
-    /// Calculate the number of voxels along each axis between two keys. Semantically, <tt>b - a</tt>.
-    /// @param from The first key.
-    /// @param to The second key.
-    /// @return The voxel offset from @p a to @p b along each axis.
-    glm::ivec3 rangeBetween(const Key &from, const Key &to) const;
-
-    /// Builds the list of voxel keys intersected by the line segment connecting @p startPoint and @p endPoint.
-    ///
-    /// The @p keys list is populated with all voxels intersected by the specified line segment.
-    /// The voxel containing @p endPoint may or may not be included, depending on the value of @p includeEndPoint.
-    /// Keys are added in order of traversal from @p startPoint to @p endPoint.
-    ///
-    /// Note this method clears @p keys on entry.
-    ///
-    /// @param keys The list to populate with intersected voxel keys.
-    /// @param start_point The global coordinate marking the start of the line segment.
-    /// @param end_point The global coordinate marking the end of the line segment.
-    /// @param include_end_point @c true to incldue the voxel containing @p endPoint, @c false to exclude this
-    ///   voxel from @p keys.
-    /// @return The number of voxels added to @p keys.
-    size_t calculateSegmentKeys(KeyList &keys,  // NOLINT(google-runtime-references)
-                                const glm::dvec3 &start_point, const glm::dvec3 &end_point,
-                                bool include_end_point = true) const;
-
-    /// Set the range filter applied to all rays to be integrated into the map. @c RayMapper implementations must
-    /// respect this filter in @c RayMapper::integrateRays() .
-    /// @param ray_filter The range filter to install and filter rays with. Accepts an empty, which clears the filter.
-    void setRayFilter(const RayFilterFunction &ray_filter);
-
-    /// Get the range filter applied to all rays given to @c integrateRays().
-    /// The map starts with a filter configured to remove any infinite or NaN points by rejecting rays longer than
-    /// @c 1e10.
-    /// @return The current ray filter.
-    const RayFilterFunction &rayFilter() const;
-
-    /// Clears the @c rayFilter().
-    void clearRayFilter();
-
-    /// Integrate the given @p rays into the map. The @p rays form a list of origin/sample pairs for which
-    /// we generally consider the sample voxel as a hit when (increasing occupancy) and all other voxels as misses
-    /// (free space). The sample may be treated as a miss when @p endPointsAsOccupied is false.
-    ///
-    /// @param rays Array of origin/sample point pairs.
-    /// @param element_count The number of points in @p rays. The ray count is half this value.
-    /// @param intensities Optional--for each ray, intensity of the return (element_count/2 elements).
-    /// @param ray_update_flags Flags controlling ray integration behaviour. See @c RayFlag.
-    void integrateRays(const glm::dvec3 *rays, size_t element_count, const float *intensities = nullptr,
-                       unsigned ray_update_flags = kRfDefault);
-
-    /// Clone the entire map.
-    /// @return A deep clone of this map. Caller takes ownership.
-    OccupancyMap *clone() const;
-
-    /// Clone the map within the given extents.
-    ///
-    /// This creates a deep clone of this may, copying only regions which overlap the given extents.
-    /// Note that any region which partially overmaps the extents is copied in its entirety.
-    ///
-    /// @param min_ext The minimum spatial extents to over.
-    /// @param max_ext The maximum spatial extents to over.
-    /// @return A deep clone of this map. Caller takes ownership.
-    OccupancyMap *clone(const glm::dvec3 &min_ext, const glm::dvec3 &max_ext) const;
-
-    //-------------------------------------------------------
-    // Internal
-    //-------------------------------------------------------
-
-    /// Internal occupancy map detail access.
-    /// @return Internal map details.
-    inline OccupancyMapDetail *detail() { return imp_; }
-    /// Internal occupancy map detail access.
-    /// @return Internal map details.
-    inline const OccupancyMapDetail *detail() const { return imp_; }
-
-    /// Enumerate the regions within this map.
-    /// @param[out] chunks The enumerated chunks are added to this container.
-    void enumerateRegions(std::vector<const MapChunk *> &chunks) const;  // NOLINT(google-runtime-references)
-
-    /// Fetch a region, potentially creating it. For internal use.
-    /// @param region_key The key of the region to fetch.
-    /// @param allow_create Create the region if it doesn't exist?
-    /// @return A pointer to the requested region. Null if it doesn't exist and @p allowCreate is @c false.
-    MapChunk *region(const glm::i16vec3 &region_key, bool allow_create = false);
-=======
   /// @overload
   const MapInfo &mapInfo() const;
->>>>>>> f2ca00a7
 
   /// Get the initialisation flags for the map.
   /// @return Initialisation flags.
@@ -880,8 +794,10 @@
   ///
   /// @param rays Array of origin/sample point pairs.
   /// @param element_count The number of points in @p rays. The ray count is half this value.
+  /// @param intensities Optional--for each ray, intensity of the return (element_count/2 elements).
   /// @param ray_update_flags Flags controlling ray integration behaviour. See @c RayFlag.
-  void integrateRays(const glm::dvec3 *rays, size_t element_count, unsigned ray_update_flags = kRfDefault);
+  void integrateRays(const glm::dvec3 *rays, size_t element_count, const float *intensities = nullptr,
+                     unsigned ray_update_flags = kRfDefault);
 
   /// Clone the entire map.
   /// @return A deep clone of this map. Caller takes ownership.
