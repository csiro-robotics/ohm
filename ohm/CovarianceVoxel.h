// Copyright (c) 2020
// Commonwealth Scientific and Industrial Research Organisation (CSIRO)
// ABN 41 687 119 230
//
// Author: Kazys Stepanas
#ifndef COVARIANCEVOXEL_H
#define COVARIANCEVOXEL_H

#include "OhmConfig.h"

#define GLM_ENABLE_EXPERIMENTAL
#include <glm/gtx/norm.hpp>
#include <glm/mat3x3.hpp>
#include <glm/vec3.hpp>

/// Allows additional debug information on @c covarianceEigenDecomposition()
#define OHM_COV_DEBUG 0


/// @defgroup voxelcovariance Voxel Covariance Functions
///
/// These functions support updating @c VoxelCovariance in CPU and GPU. This update implements a normal distributions
/// transform logic for occupancy voxels.
///
/// For reference, see:
///
/// Saarinen, Jari & Andreasson, Henrik & Stoyanov, Todor & Lilienthal, Achim. (2013). 3D Normal Distributions Transform
/// Occupancy Maps: An Efficient Representation for Mapping in Dynamic Environments. The International Journal of
/// Robotics Research. 32. 1627-1644. 10.1177/0278364913499415.

namespace ohm
{
#include "CovarianceVoxelCompute.h"

class Key;
class NdtMap;

/// @ingroup voxelcovariance
/// Perform an eigen decomposition on the covariance data in @p cov .
///
/// This currently uses the QR algorithm. This is an iterative solution, which is not recommended. Therefore this
/// function is not recommended for high performance code.
///
/// @param cov The covariance voxel to operate on.
/// @param[out] eigenvectors Set to the eigen vectors extracted from @p cov .
/// @param[out] eigenvalues Set to the eigen values extracted from @p cov .
void ohm_API covarianceEigenDecomposition(const CovarianceVoxel *cov, glm::dmat3 *eigenvectors,
                                          glm::dvec3 *eigenvalues);

/// @ingroup voxelcovariance
/// Estimate a primary normal from the given covariance. This selects the eivenvector with the smallest eigenvalue.
/// This may be ambiguous.
/// @param cov The covariance data for the voxel.
/// @param normal The normal value is written here.
/// @param preferred_axis Optionally specify which axis to prefer when the covariance is ambiguous. E.g., for voxels
/// with insufficient data.
void ohm_API covarianceEstimatePrimaryNormal(const CovarianceVoxel *cov, glm::dvec3 *normal, int preferred_axis = 0);

/// @ingroup voxelcovariance
/// Convert @p cov into a rotation and scale factors to deform a unit sphere to approximate the covariance cluster.
///
/// This calls @c covarianceEigenDecomposition() and suffers the same performance constraints.
///
/// @param cov The covariance voxel to operate on.
/// @param[out] rotation The quaternion rotation to apply to the unit sphere after applying @p scale .
/// @param[out] scale The scaling to apply to the unit sphere before @p rotation .
bool ohm_API covarianceUnitSphereTransformation(const CovarianceVoxel *cov, glm::dquat *rotation, glm::dvec3 *scale);

/// @ingroup voxelcovariance
/// Unpack @c cov.trianglar_covariance into a 3x3 covariance matrix.
inline glm::dmat3 covarianceSqrtMatrix(const CovarianceVoxel *cov)
{
  glm::dmat3 cov_sqrt_mat;

  glm::dvec3 *col = &cov_sqrt_mat[0];
  (*col)[0] = cov->trianglar_covariance[0];
  (*col)[1] = cov->trianglar_covariance[1];
  (*col)[2] = cov->trianglar_covariance[3];

  col = &cov_sqrt_mat[1];
  (*col)[0] = 0;
  (*col)[1] = cov->trianglar_covariance[2];
  (*col)[2] = cov->trianglar_covariance[4];

  col = &cov_sqrt_mat[2];
  (*col)[0] = 0;
  (*col)[1] = 0;
  (*col)[2] = cov->trianglar_covariance[5];  // NOLINT(readability-magic-numbers)

  return cov_sqrt_mat;
}

/// @ingroup voxelcovariance
/// Unpack @c cov.trianglar_covariance into a 3x3 covariance matrix.
inline glm::dmat3 covarianceMatrix(const CovarianceVoxel *cov)
{
  const glm::dmat3 cov_sqrt_mat = covarianceSqrtMatrix(cov);
  return cov_sqrt_mat * glm::transpose(cov_sqrt_mat);
}

#if OHM_COV_DEBUG
void covDebugStats();
#endif  // OHM_COV_DEBUG

<<<<<<< HEAD
  /// Integrate a hit result for a single voxel of @p map with NDT support.
  /// @param map The @c NdtMap to integrate the hit for.
  /// @param key The key for the voxel to modify. This is the voxel containing @p sample
  /// @param sensor The sensor location from which the @p sample was attained.
  /// @param sample The global sample coordinate.
  /// @param sample_intensity The intensity value of the lidar sample.
  void ohm_API integrateNdtHit(NdtMap &map, const Key &key, const glm::dvec3 &sensor, const glm::dvec3 &sample,
                               bool ndt_tm = false, float sample_intensity = 0.0f);

  /// Integrate a miss result for a single voxel of @p map with NDT support.
  /// @param map The @c NdtMap to integrate the hit for.
  /// @param key The key for the voxel to modify. This is a voxel along the line segment @p sensor to @p sample , but
  /// not the voxel containing @p sample .
  /// @param sensor The sensor location from which the @p sample was attained.
  /// @param sample The global sample coordinate.
  void ohm_API integrateNdtMiss(NdtMap &map, const Key &key, const glm::dvec3 &sensor, const glm::dvec3 &sample,
                                bool ndt_tm = false);

=======
/// Integrate a hit result for a single voxel of @p map with NDT support.
/// @param map The @c NdtMap to integrate the hit for.
/// @param key The key for the voxel to modify. This is the voxel containing @p sample
/// @param sample The gobal sample coordinate.
void ohm_API integrateNdtHit(NdtMap &map, const Key &key, const glm::dvec3 &sample);

/// Integrate a miss result for a single voxel of @p map with NDT support.
/// @param map The @c NdtMap to integrate the hit for.
/// @param key The key for the voxel to modify. This is a voxel along the line segment @p sensor to @p sample , but
/// not the voxel containing @p sample .
/// @param sensor The sensor location from which the @p sample was attained.
/// @param sample The gobal sample coordinate.
void ohm_API integrateNdtMiss(NdtMap &map, const Key &key, const glm::dvec3 &sensor, const glm::dvec3 &sample);
>>>>>>> f2ca00a7
}  // namespace ohm

#endif  // COVARIANCEVOXEL_H<|MERGE_RESOLUTION|>--- conflicted
+++ resolved
@@ -102,31 +102,14 @@
 void covDebugStats();
 #endif  // OHM_COV_DEBUG
 
-<<<<<<< HEAD
-  /// Integrate a hit result for a single voxel of @p map with NDT support.
-  /// @param map The @c NdtMap to integrate the hit for.
-  /// @param key The key for the voxel to modify. This is the voxel containing @p sample
-  /// @param sensor The sensor location from which the @p sample was attained.
-  /// @param sample The global sample coordinate.
-  /// @param sample_intensity The intensity value of the lidar sample.
-  void ohm_API integrateNdtHit(NdtMap &map, const Key &key, const glm::dvec3 &sensor, const glm::dvec3 &sample,
-                               bool ndt_tm = false, float sample_intensity = 0.0f);
-
-  /// Integrate a miss result for a single voxel of @p map with NDT support.
-  /// @param map The @c NdtMap to integrate the hit for.
-  /// @param key The key for the voxel to modify. This is a voxel along the line segment @p sensor to @p sample , but
-  /// not the voxel containing @p sample .
-  /// @param sensor The sensor location from which the @p sample was attained.
-  /// @param sample The global sample coordinate.
-  void ohm_API integrateNdtMiss(NdtMap &map, const Key &key, const glm::dvec3 &sensor, const glm::dvec3 &sample,
-                                bool ndt_tm = false);
-
-=======
 /// Integrate a hit result for a single voxel of @p map with NDT support.
 /// @param map The @c NdtMap to integrate the hit for.
 /// @param key The key for the voxel to modify. This is the voxel containing @p sample
+/// @param sensor The sensor location from which the @p sample was attained.
 /// @param sample The gobal sample coordinate.
-void ohm_API integrateNdtHit(NdtMap &map, const Key &key, const glm::dvec3 &sample);
+/// @param sample_intensity The intensity value of the lidar sample.
+void ohm_API integrateNdtHit(NdtMap &map, const Key &key, const glm::dvec3 &sensor, const glm::dvec3 &sample,
+                             bool ndt_tm = false, float sample_intensity = 0.0f);
 
 /// Integrate a miss result for a single voxel of @p map with NDT support.
 /// @param map The @c NdtMap to integrate the hit for.
@@ -134,8 +117,8 @@
 /// not the voxel containing @p sample .
 /// @param sensor The sensor location from which the @p sample was attained.
 /// @param sample The gobal sample coordinate.
-void ohm_API integrateNdtMiss(NdtMap &map, const Key &key, const glm::dvec3 &sensor, const glm::dvec3 &sample);
->>>>>>> f2ca00a7
+void ohm_API integrateNdtMiss(NdtMap &map, const Key &key, const glm::dvec3 &sensor, const glm::dvec3 &sample,
+                              bool ndt_tm = false);
 }  // namespace ohm
 
 #endif  // COVARIANCEVOXEL_H