//
// Author: Kazys Stepanas
// Copyright (c) CSIRO 2020
//
#include "RayMapperNdt.h"

#define GLM_ENABLE_EXPERIMENTAL
#include <glm/gtx/norm.hpp>
#include <glm/mat3x3.hpp>
#include <glm/vec3.hpp>

#include "CovarianceVoxel.h"

#include "CalculateSegmentKeys.h"
#include "KeyList.h"
#include "MapLayer.h"
#include "MapLayout.h"
#include "NdtMap.h"
#include "OccupancyMap.h"
#include "RayFilter.h"
#include "VoxelBuffer.h"
#include "VoxelData.h"

#include <ohmutil/LineWalk.h>

#include <iostream>

namespace ohm
{
RayMapperNdt::RayMapperNdt(NdtMap *map)
  : map_(map)
  , occupancy_layer_(map_->map().layout().occupancyLayer())
  , mean_layer_(map_->map().layout().meanLayer())
  , covariance_layer_(map_->map().layout().covarianceLayer())
  , intensity_layer_(map_->map().layout().intensityLayer())
  , hit_miss_count_layer_(map_->map().layout().hitMissCountLayer())
  , ndt_tm_(map->mode() == NdtMode::kTraversability)
{
  OccupancyMap *map_ptr = &map_->map();

  Voxel<const float> occupancy(map_ptr, occupancy_layer_);
  Voxel<const VoxelMean> mean(map_ptr, mean_layer_);
  Voxel<const CovarianceVoxel> cov(map_ptr, covariance_layer_);

  occupancy_dim_ = (occupancy.isLayerValid()) ? occupancy.layerDim() : occupancy_dim_;

  // Validate we have occupancy, mean and covariance layers and their dimensions match.
  valid_ = occupancy.isLayerValid() && mean.isLayerValid() && cov.isLayerValid() &&
           occupancy.layerDim() == mean.layerDim() && occupancy.layerDim() == cov.layerDim();

  if (ndt_tm_)
  {
    Voxel<const IntensityMeanCov> intensity(map_ptr, intensity_layer_);
    Voxel<const HitMissCount> hit_miss(map_ptr, hit_miss_count_layer_);
    valid_ = valid_ && intensity.isLayerValid() && occupancy.layerDim() == intensity.layerDim() &&
             hit_miss.isLayerValid() && occupancy.layerDim() == hit_miss.layerDim();
  }

  std::cout << "Constructing RayMapperNdt " << (ndt_tm_ ? "NDT-TM" : "NDT-OM") << std::endl;
}


RayMapperNdt::~RayMapperNdt() = default;


size_t RayMapperNdt::integrateRays(const glm::dvec3 *rays, size_t element_count, const float *intensities,
                                   unsigned ray_update_flags)
{
  KeyList keys;
  MapChunk *last_chunk = nullptr;
  VoxelBuffer<VoxelBlock> occupancy_buffer;
  VoxelBuffer<VoxelBlock> mean_buffer;
  VoxelBuffer<VoxelBlock> cov_buffer;
  VoxelBuffer<VoxelBlock> intensity_buffer;
  VoxelBuffer<VoxelBlock> hit_miss_count_buffer;
  bool stop_adjustments = false;

  OccupancyMap &occupancy_map = map_->map();
  const RayFilterFunction ray_filter = occupancy_map.rayFilter();
  const bool use_filter = bool(ray_filter);
  const auto occupancy_layer = occupancy_layer_;
  const auto occupancy_dim = occupancy_dim_;
  const auto map_origin = occupancy_map.origin();
  const auto miss_value = occupancy_map.missValue();
  const auto hit_value = occupancy_map.hitValue();
  const auto resolution = occupancy_map.resolution();
  const auto voxel_min = occupancy_map.minVoxelValue();
  const auto voxel_max = occupancy_map.maxVoxelValue();
  const auto saturation_min = occupancy_map.saturateAtMinValue() ? voxel_min : std::numeric_limits<float>::lowest();
  const auto saturation_max = occupancy_map.saturateAtMaxValue() ? voxel_max : std::numeric_limits<float>::max();
  const auto sensor_noise = map_->sensorNoise();
  const auto ndt_adaptation_rate = map_->adaptationRate();
  const auto ndt_sample_threshold = map_->ndtSampleThreshold();

  // Mean and covariance layers must exists.
  const auto mean_layer = mean_layer_;
  const auto covariance_layer = covariance_layer_;

  // Compulsory if using NdtMode::kTraversability
  const auto intensity_layer = intensity_layer_;
  const auto hit_miss_count_layer = hit_miss_count_layer_;

  // Touch the map to flag changes.
  const auto touch_stamp = occupancy_map.touch();

  glm::dvec3 start;
  glm::dvec3 sample;
  float intensity = 0.0f;

  const auto visit_func = [&](const Key &key, double /*enter_range*/, double /*exit_range*/) -> bool  //
  {
    //
    // The update logic here is a little unclear as it tries to avoid outright branches.
    // The intended logic is described as follows:
    // 1. Select direct write or additive adjustment.
    //    - Make a direct, non-additive adjustment if one of the following conditions are met:
    //      - stop_adjustments is true
    //      - the voxel is uncertain
    //      - voxel is saturated
    //    - Otherwise add to present value.
    // 2. Select the value adjustment
    //    - current_value if one of the following conditions are met:
    //      - stop_adjustments is true (no longer making adjustments)
    //    - miss_value otherwise
    // 3. Calculate new value
    // 4. Apply saturation logic: only min saturation relevant
    //    -
    MapChunk *chunk = (last_chunk && key.regionKey() == last_chunk->region.coord) ?
                        last_chunk :
                        occupancy_map.region(key.regionKey(), true);
    if (chunk != last_chunk)
    {
      occupancy_buffer = VoxelBuffer<VoxelBlock>(chunk->voxel_blocks[occupancy_layer]);
      mean_buffer = VoxelBuffer<VoxelBlock>(chunk->voxel_blocks[mean_layer]);
      cov_buffer = VoxelBuffer<VoxelBlock>(chunk->voxel_blocks[covariance_layer]);
      if (ndt_tm_)
      {
        // Intensity not required for miss update, but we need it in sync for the update later.
        intensity_buffer = VoxelBuffer<VoxelBlock>(chunk->voxel_blocks[intensity_layer_]);
        hit_miss_count_buffer = VoxelBuffer<VoxelBlock>(chunk->voxel_blocks[hit_miss_count_layer]);
      }
    }
    last_chunk = chunk;
    const unsigned voxel_index = ohm::voxelIndex(key, occupancy_dim);
    float occupancy_value;
    CovarianceVoxel cov;
    VoxelMean voxel_mean;
    occupancy_buffer.readVoxel(voxel_index, &occupancy_value);
    cov_buffer.readVoxel(voxel_index, &cov);
    mean_buffer.readVoxel(voxel_index, &voxel_mean);
    const glm::dvec3 mean =
      subVoxelToLocalCoord<glm::dvec3>(voxel_mean.coord, resolution) + occupancy_map.voxelCentreGlobal(key);
    const float initial_value = occupancy_value;
    float adjusted_value = initial_value;

    bool is_miss = false;
    calculateMissNdt(&cov, &adjusted_value, &is_miss, start, sample, mean, voxel_mean.count, unobservedOccupancyValue(),
                     miss_value, ndt_adaptation_rate, sensor_noise, ndt_sample_threshold);

    if (ndt_tm_)
    {
      // Note we don't need hit count in miss calculation.
      HitMissCount hit_miss_count_voxel;
      hit_miss_count_buffer.readVoxel(voxel_index, &hit_miss_count_voxel);
      hit_miss_count_voxel.miss_count += (is_miss) ? 1u : 0u;
      hit_miss_count_buffer.writeVoxel(voxel_index, hit_miss_count_voxel);
    }

    occupancyAdjustDown(&occupancy_value, initial_value, adjusted_value, unobservedOccupancyValue(), voxel_min,
                        saturation_min, saturation_max, stop_adjustments);
    occupancy_buffer.writeVoxel(voxel_index, occupancy_value);
    // Lint(KS): The analyser takes some branches which are not possible in practice.
    // NOLINTNEXTLINE(clang-analyzer-core.CallAndMessage)
    chunk->updateFirstValid(voxel_index);

    stop_adjustments = stop_adjustments;
    chunk->dirty_stamp = touch_stamp;
    // Update the touched_stamps with relaxed memory ordering. The important thing is to have an update,
    // not so much the sequencing. We really don't want to synchronise here.
    chunk->touched_stamps[occupancy_layer].store(touch_stamp, std::memory_order_relaxed);
<<<<<<< HEAD
    if (ndt_tm_)
    {
      chunk->touched_stamps[hit_miss_count_layer].store(touch_stamp, std::memory_order_relaxed);
    }
=======

    return true;
>>>>>>> 7910b5c1
  };

  unsigned filter_flags;
  float min_int = 1e6f, max_int = 0.0f;
  for (size_t i = 0; i < element_count; i += 2)
  {
    filter_flags = 0;
    start = rays[i];
    sample = rays[i + 1];
    if (intensities)
    {
      intensity = intensities[i >> 1];
    }

    if (use_filter)
    {
      if (!ray_filter(&start, &sample, &filter_flags))
      {
        // Bad ray.
        continue;
      }
    }

    const bool include_sample_in_ray = (filter_flags & kRffClippedEnd);

    if (!(ray_update_flags & kRfExcludeRay))
    {
      // Calculate line key for the last voxel if the sample point has been clipped
      const glm::dvec3 start_point_local = glm::dvec3(start - map_origin);
      const glm::dvec3 end_point_local = glm::dvec3(sample - map_origin);

      stop_adjustments = false;
      ohm::walkSegmentKeys<Key>(visit_func, start_point_local, end_point_local, include_sample_in_ray,
                                WalkKeyAdaptor(occupancy_map));
    }

    if (!stop_adjustments && !include_sample_in_ray)
    {
      // Like the miss logic, we have similar obfuscation here to avoid branching. It's a little simpler though,
      // because we do have a branch above, which will filter some of the conditions catered for in miss integration.
      const ohm::Key key = occupancy_map.voxelKey(sample);
      MapChunk *chunk = (last_chunk && key.regionKey() == last_chunk->region.coord) ?
                          last_chunk :
                          occupancy_map.region(key.regionKey(), true);
      if (chunk != last_chunk)
      {
        occupancy_buffer = VoxelBuffer<VoxelBlock>(chunk->voxel_blocks[occupancy_layer]);
        mean_buffer = VoxelBuffer<VoxelBlock>(chunk->voxel_blocks[mean_layer]);
        cov_buffer = VoxelBuffer<VoxelBlock>(chunk->voxel_blocks[covariance_layer_]);
        if (ndt_tm_)
        {
          intensity_buffer = VoxelBuffer<VoxelBlock>(chunk->voxel_blocks[intensity_layer_]);
          hit_miss_count_buffer = VoxelBuffer<VoxelBlock>(chunk->voxel_blocks[hit_miss_count_layer_]);
        }
      }
      last_chunk = chunk;
      const unsigned voxel_index = ohm::voxelIndex(key, occupancy_dim);
      const glm::dvec3 voxel_centre = occupancy_map.voxelCentreGlobal(key);
      float occupancy_value;
      CovarianceVoxel cov;
      VoxelMean voxel_mean;
      occupancy_buffer.readVoxel(voxel_index, &occupancy_value);
      cov_buffer.readVoxel(voxel_index, &cov);
      mean_buffer.readVoxel(voxel_index, &voxel_mean);
      const glm::dvec3 mean = subVoxelToLocalCoord<glm::dvec3>(voxel_mean.coord, resolution) + voxel_centre;
      const float initial_value = occupancy_value;
      float adjusted_value = initial_value;

      IntensityMeanCov intensity_voxel;
      HitMissCount hit_miss_count_voxel;
      if (ndt_tm_)
      {
        intensity_buffer.readVoxel(voxel_index, &intensity_voxel);
        hit_miss_count_buffer.readVoxel(voxel_index, &hit_miss_count_voxel);

        const bool reinitialise_permeability_with_covariance = true;  // TODO: make a parameter of map
        calculateHitMissUpdateOnHit(&cov, adjusted_value, &hit_miss_count_voxel, start, sample, mean, voxel_mean.count,
                                    unobservedOccupancyValue(), reinitialise_permeability_with_covariance,
                                    ndt_adaptation_rate, sensor_noise, map_->reinitialiseCovarianceThreshold(),
                                    map_->reinitialiseCovariancePointCount(), ndt_sample_threshold);

        calculateIntensityUpdateOnHit(&intensity_voxel, adjusted_value, intensity, map_->initialIntensityCovariance(),
                                      voxel_mean.count, map_->reinitialiseCovarianceThreshold(),
                                      map_->reinitialiseCovariancePointCount());

        min_int = std::fmin(min_int, intensity_voxel.intensity_mean);
        max_int = std::fmax(max_int, intensity_voxel.intensity_mean);
      }

      const bool reset_mean = calculateHitWithCovariance(
        &cov, &adjusted_value, sample, mean, voxel_mean.count, hit_value, unobservedOccupancyValue(), float(resolution),
        map_->reinitialiseCovarianceThreshold(), map_->reinitialiseCovariancePointCount());
      occupancyAdjustUp(&occupancy_value, initial_value, adjusted_value, unobservedOccupancyValue(), voxel_max,
                        saturation_min, saturation_max, stop_adjustments);

      voxel_mean.count = (!reset_mean) ? voxel_mean.count : 0;
      voxel_mean.coord = subVoxelUpdate(voxel_mean.coord, voxel_mean.count, sample - voxel_centre, resolution);
      ++voxel_mean.count;

      occupancy_buffer.writeVoxel(voxel_index, occupancy_value);
      cov_buffer.writeVoxel(voxel_index, cov);
      mean_buffer.writeVoxel(voxel_index, voxel_mean);
      if (ndt_tm_)
      {
        intensity_buffer.writeVoxel(voxel_index, intensity_voxel);
        hit_miss_count_buffer.writeVoxel(voxel_index, hit_miss_count_voxel);
      }

      // Lint(KS): The analyser takes some branches which are not possible in practice.
      // NOLINTNEXTLINE(clang-analyzer-core.CallAndMessage)
      chunk->updateFirstValid(voxel_index);

      chunk->dirty_stamp = touch_stamp;
      // Update the touched_stamps with relaxed memory ordering. The important thing is to have an update,
      // not so much the sequencing. We really don't want to synchronise here.
      chunk->touched_stamps[occupancy_layer].store(touch_stamp, std::memory_order_relaxed);
      chunk->touched_stamps[mean_layer].store(touch_stamp, std::memory_order_relaxed);
      chunk->touched_stamps[covariance_layer].store(touch_stamp, std::memory_order_relaxed);
      if (ndt_tm_)
      {
        chunk->touched_stamps[intensity_layer].store(touch_stamp, std::memory_order_relaxed);
        chunk->touched_stamps[hit_miss_count_layer].store(touch_stamp, std::memory_order_relaxed);
      }
    }
  }

  return element_count / 2;
}
}  // namespace ohm<|MERGE_RESOLUTION|>--- conflicted
+++ resolved
@@ -178,15 +178,11 @@
     // Update the touched_stamps with relaxed memory ordering. The important thing is to have an update,
     // not so much the sequencing. We really don't want to synchronise here.
     chunk->touched_stamps[occupancy_layer].store(touch_stamp, std::memory_order_relaxed);
-<<<<<<< HEAD
     if (ndt_tm_)
     {
       chunk->touched_stamps[hit_miss_count_layer].store(touch_stamp, std::memory_order_relaxed);
     }
-=======
-
     return true;
->>>>>>> 7910b5c1
   };
 
   unsigned filter_flags;
