// Copyright (c) 2020
// Commonwealth Scientific and Industrial Research Organisation (CSIRO)
// ABN 41 687 119 230
//
// Author: Kazys Stepanas
#include "RayMapperTrace.h"

#include "CalculateSegmentKeys.h"
#include "Key.h"
#include "KeyList.h"
#include "MapLayout.h"
#include "MapRegionCache.h"
#include "OccupancyMap.h"
#include "Trace.h"
#include "VoxelData.h"

#include "private/OccupancyMapDetail.h"

#define TES_ENABLE

#ifdef TES_ENABLE
#include <3esmeshmessages.h>
#include <3esservermacros.h>
#include <shapes/3esmeshresource.h>

#include <glm/gtc/type_ptr.hpp>

#include <unordered_set>

namespace ohm
{
using KeyToIndexMap = std::unordered_map<Key, uint32_t, Key::Hash>;
using KeySet = std::unordered_set<Key, Key::Hash>;

struct OccupancyMeshDetail
{
  OccupancyMap *map;
  uint32_t id;

  std::vector<tes::Vector3d> vertices;
  // Define the render extents for the voxels.
  std::vector<tes::Vector3d> normals;
  std::vector<uint32_t> colours;
  /// Tracks indices of unused vertices in the vertex array.
  std::vector<uint32_t> unused_vertex_list;
  /// Maps voxel keys to their vertex indices.
  KeyToIndexMap voxel_index_map;
};

/// Defines and maintains a 3rd Eye Scene mesh resource based on an octomap.
///
/// Renders as a point cloud of occupied voxels.
class OccupancyMesh : public tes::MeshResource
{
public:
  explicit OccupancyMesh(OccupancyMap *map);
  ~OccupancyMesh() override;

  uint32_t id() const override;
  tes::Transform transform() const override;
  uint32_t tint() const override;
  uint8_t drawType(int stream) const override;

  unsigned vertexCount(int stream) const override;
  unsigned indexCount(int stream) const override;

  tes::DataBuffer vertices(int stream) const override;
  tes::DataBuffer indices(int stream) const override;
  tes::DataBuffer normals(int stream) const override;
  tes::DataBuffer uvs(int stream) const override;
  tes::DataBuffer colours(int stream) const override;

  tes::Resource *clone() const override;

  int transfer(tes::PacketWriter &packet, unsigned byte_limit, tes::TransferProgress &progress) const override;

  /// Updates noted changes to the debug view.
  /// @param newly_occupied Keys of voxels which have become occupied from free or uncertain since the last update.
  /// @param newly_free Keys of voxels which have become free from occupied since the last update.
  /// @param touched_occupied Keys of voxels which have changed occupied probability.
  void update(const KeySet &newly_occupied, const KeySet &newly_free, const KeySet &touched_occupied);

private:
  std::unique_ptr<OccupancyMeshDetail> imp_;
};

/// Assigns a colour to a voxel based on it's occupancy value.
/// @param occupancy_voxel The voxel of interest. Must be valid.
uint32_t voxelColour(const Voxel<const float> &occupancy_voxel)
{
  float occupancy;
  if (occupancy_voxel.isValid())
  {
    occupancy_voxel.read(&occupancy);
    occupancy = valueToProbability(occupancy);
    const auto intensity = float((occupancy - occupancy_voxel.map()->occupancyThresholdProbability()) /
                                 (1.0 - occupancy_voxel.map()->occupancyThresholdProbability()));
    const int c = int(255 * intensity);
    return tes::Colour(c, c, c).c;
  }
  return tes::Colour(0, 0, 0).c;
}

OccupancyMesh::OccupancyMesh(OccupancyMap *map)
  : imp_(std::make_unique<OccupancyMeshDetail>())
{
  imp_->map = map;
  imp_->id = tes::Id(this).id();
}

OccupancyMesh::~OccupancyMesh() = default;

uint32_t OccupancyMesh::id() const
{
  return imp_->id;
}

tes::Transform OccupancyMesh::transform() const
{
  return tes::Transform::identity(true);
}

uint32_t OccupancyMesh::tint() const
{
  return tes::Colour::Colours[tes::Colour::White].c;
}

uint8_t OccupancyMesh::drawType(int stream) const
{
  TES_UNUSED(stream);
  return tes::DtVoxels;
}

unsigned OccupancyMesh::vertexCount(int stream) const
{
  TES_UNUSED(stream);
  return unsigned(imp_->vertices.size());
}

unsigned OccupancyMesh::indexCount(int stream) const
{
  TES_UNUSED(stream);
  return 0;
}

tes::DataBuffer OccupancyMesh::vertices(int stream) const
{
  TES_UNUSED(stream);
  return tes::DataBuffer(imp_->vertices);
}

tes::DataBuffer OccupancyMesh::indices(int stream) const
{
  TES_UNUSED(stream);
  return tes::DataBuffer();
}

tes::DataBuffer OccupancyMesh::normals(int stream) const
{
  TES_UNUSED(stream);
  return tes::DataBuffer(imp_->normals);
}

tes::DataBuffer OccupancyMesh::uvs(int stream) const
{
  TES_UNUSED(stream);
  return tes::DataBuffer();
}

tes::DataBuffer OccupancyMesh::colours(int stream) const
{
  TES_UNUSED(stream);
  return tes::DataBuffer(imp_->colours);
}

tes::Resource *OccupancyMesh::clone() const
{
  auto *copy = new OccupancyMesh(imp_->map);
  *copy->imp_ = *imp_;
  return copy;
}

int OccupancyMesh::transfer(tes::PacketWriter &packet, unsigned byte_limit, tes::TransferProgress &progress) const
{
  // Build the voxel set if required.
  if (imp_->voxel_index_map.empty())
  {
    imp_->vertices.clear();
    imp_->colours.clear();
    Voxel<const float> occupancy_voxel(imp_->map, imp_->map->layout().occupancyLayer());
    const OccupancyMap &map = *imp_->map;
    for (auto iter = map.begin(); iter != map.end(); ++iter)
    {
      occupancy_voxel.setKey(iter);
      if (isOccupied(occupancy_voxel))
      {
        // Add voxel.
        imp_->voxel_index_map.insert(std::make_pair(*iter, uint32_t(imp_->vertices.size())));
        imp_->vertices.emplace_back(glm::value_ptr(map.voxelCentreGlobal(*iter)));
        // Normals represent voxel half extents.
        imp_->normals.emplace_back(0.5 * map.resolution());
        imp_->colours.push_back(voxelColour(occupancy_voxel));
      }
    }
  }

  return tes::MeshResource::transfer(packet, byte_limit, progress);
}

void OccupancyMesh::update(const KeySet &newly_occupied, const KeySet &newly_free, const KeySet &touched_occupied)
{
  if (newly_occupied.empty() && newly_free.empty() && touched_occupied.empty())
  {
    // Nothing to do.
    return;
  }

  if (g_tes->connectionCount() == 0)
  {
    // No-one to send to.
    imp_->vertices.clear();
    imp_->normals.clear();
    imp_->colours.clear();
    // indices.clear();
    imp_->unused_vertex_list.clear();
    imp_->voxel_index_map.clear();
    return;
  }

  // Start by removing freed nodes.
  size_t initial_unused_vertex_count = imp_->unused_vertex_list.size();
  std::vector<uint32_t> modified_vertices;
  for (const auto &key : newly_free)
  {
    // Resolve the index for this voxel.
    auto voxel_lookup = imp_->voxel_index_map.find(key);
    if (voxel_lookup != imp_->voxel_index_map.end())
    {
      // Invalidate the voxel.
      imp_->colours[voxel_lookup->second] = 0u;
      imp_->unused_vertex_list.push_back(voxel_lookup->second);
      modified_vertices.push_back(voxel_lookup->second);
      imp_->voxel_index_map.erase(voxel_lookup);
    }
  }

  // Now added occupied nodes, initially from the free list.
  Voxel<const float> occupancy_voxel(imp_->map, imp_->map->layout().occupancyLayer());
  size_t processed_occupied_count = 0;
  auto occupied_iter = newly_occupied.begin();
  while (!imp_->unused_vertex_list.empty() && occupied_iter != newly_occupied.end())
  {
    const uint32_t vertex_index = imp_->unused_vertex_list.back();
    const Key key = *occupied_iter;
    const bool mark_as_modified = imp_->unused_vertex_list.size() <= initial_unused_vertex_count;
    imp_->unused_vertex_list.pop_back();
    ++occupied_iter;
    ++processed_occupied_count;
    occupancy_voxel.setKey(key);
    imp_->vertices[vertex_index] = tes::Vector3d(glm::value_ptr(imp_->map->voxelCentreGlobal(key)));
    imp_->colours[vertex_index] = voxelColour(occupancy_voxel);
    imp_->voxel_index_map.insert(std::make_pair(key, vertex_index));
    // Only mark as modified if this vertex wasn't just invalidate by removal.
    // It will already be on the list otherwise.
    if (mark_as_modified)
    {
      modified_vertices.push_back(vertex_index);
    }
  }

  // Send messages for individually changed voxels.
  // Start a mesh redefinition message.
  std::vector<uint8_t> buffer(0xffffu);  // NOLINT(readability-magic-numbers)
  tes::PacketWriter packet(buffer.data(), static_cast<uint16_t>(buffer.size()));
  tes::MeshRedefineMessage msg{};
  tes::MeshComponentMessage cmpmsg{};
  tes::MeshFinaliseMessage finalmsg{};
  tes::ObjectAttributesd attributes{};
  tes::DataBuffer data_buffer;

  // Work out how many vertices we'll have after all modifications are done.
  size_t old_vertex_count = imp_->vertices.size();
  size_t new_vertex_count = imp_->vertices.size();
  if (newly_occupied.size() - processed_occupied_count > imp_->unused_vertex_list.size())
  {
    // We have more occupied vertices than available in the free list.
    // This means we will add new vertices.
    new_vertex_count += newly_occupied.size() - processed_occupied_count - imp_->unused_vertex_list.size();
  }

  msg.meshId = imp_->id;
  msg.vertexCount = uint32_t(new_vertex_count);
  msg.indexCount = 0;
  msg.drawType = drawType(0);
  attributes.identity();

  packet.reset(tes::MtMesh, tes::MeshRedefineMessage::MessageId);
  msg.write(packet, attributes);

  packet.finalise();
  g_tes->send(packet);

  // Next update changed triangles.
  cmpmsg.meshId = id();

  // Update modified vertices, one at a time.
  for (uint32_t vertex_index : modified_vertices)
  {
    packet.reset(tes::MtMesh, tes::MmtVertex);
    cmpmsg.write(packet);
    data_buffer = tes::DataBuffer(&imp_->vertices[vertex_index], 1);
    data_buffer.write(packet, 0, packet.bytesRemaining(), vertex_index);
    packet.finalise();
    g_tes->send(packet);

    // Send colour and position update.
    packet.reset(tes::MtMesh, tes::MmtVertexColour);
    cmpmsg.write(packet);
    data_buffer = tes::DataBuffer(&imp_->colours[vertex_index], 1);
    data_buffer.write(packet, 0, packet.bytesRemaining(), vertex_index);
    packet.finalise();
    g_tes->send(packet);
  }

  // Add remaining vertices and send a bulk modification message.
  // Continue iteration from where we left off.
  for (; occupied_iter != newly_occupied.end(); ++occupied_iter, ++processed_occupied_count)
  {
    const auto vertex_index = uint32_t(imp_->vertices.size());
    const Key key = *occupied_iter;
    imp_->voxel_index_map.insert(std::make_pair(key, vertex_index));
    imp_->vertices.emplace_back(glm::value_ptr(imp_->map->voxelCentreGlobal(key)));
    // Normals represent voxel half extents.
    imp_->normals.emplace_back(0.5 * imp_->map->resolution());
    imp_->colours.emplace_back(tes::Colour::Colours[tes::Colour::White].c);
  }

  // Send bulk messages for new vertices.
  if (old_vertex_count != new_vertex_count)
  {
    // Send colour and position update.
    auto offset = uint32_t(old_vertex_count);
    data_buffer = tes::DataBuffer(imp_->vertices);

    while (offset < new_vertex_count)
    {
      packet.reset(tes::MtMesh, tes::MmtVertex);
      cmpmsg.write(packet);
      offset += data_buffer.writePacked(packet, offset, 0.5 * imp_->map->resolution(), packet.bytesRemaining());
      packet.finalise();
      g_tes->send(packet);
    }

    offset = uint32_t(old_vertex_count);
    data_buffer = tes::DataBuffer(imp_->normals);
    while (offset < new_vertex_count)
    {
      packet.reset(tes::MtMesh, tes::MmtNormal);
      cmpmsg.write(packet);
      offset += data_buffer.write(packet, offset, packet.bytesRemaining());
      packet.finalise();
      g_tes->send(packet);
    }

    offset = uint32_t(old_vertex_count);
    data_buffer = tes::DataBuffer(imp_->colours);
    while (offset < new_vertex_count)
    {
      packet.reset(tes::MtMesh, tes::MmtVertexColour);
      cmpmsg.write(packet);
      offset += data_buffer.write(packet, offset, packet.bytesRemaining());
      packet.finalise();
      g_tes->send(packet);
    }
  }

  // Update colours for touched occupied
  if (!touched_occupied.empty())
  {
    for (const auto &key : touched_occupied)
    {
      occupancy_voxel.setKey(key);
      auto index_search = imp_->voxel_index_map.find(key);
      if (index_search != imp_->voxel_index_map.end())
      {
        const unsigned voxel_index = index_search->second;
        imp_->colours[voxel_index] = voxelColour(occupancy_voxel);

        packet.reset(tes::MtMesh, tes::MmtVertexColour);
        cmpmsg.write(packet);
        data_buffer = tes::DataBuffer(&imp_->colours[voxel_index], 1);
        data_buffer.write(packet, 0, packet.bytesRemaining(), voxel_index);
        packet.finalise();
        g_tes->send(packet);
      }
    }
  }

  // Finalise the modifications.
  finalmsg.meshId = imp_->id;
  finalmsg.flags = 0;
  packet.reset(tes::MtMesh, finalmsg.MessageId);
  finalmsg.write(packet);
  packet.finalise();
  g_tes->send(packet);
}


/// Draw an NDT visualisation for the given "sector key".
///
/// This sends ellipsoids for the occupied voxels in the sector. See @p RayMapperTrace::SectorSet .
void drawNdt(const glm::i16vec4 &sector_key, const OccupancyMap &map)
{
  std::vector<tes::Sphere> ellipsoids;
  std::vector<tes::Shape *> ellipsoid_ptrs;

  const glm::i16vec3 region_key(sector_key);
  const MapChunk *chunk = map.region(region_key);

<<<<<<< HEAD
      //const auto dim = map.regionVoxelDimensions();
      //const unsigned index_limit = dim.x * dim.y * dim.z;
      const tes::Id shape_id = tes::Id(chunk, kTcNdt) + sector_key.w;  // Each sector has a unique key
=======
  if (chunk)
  {
    // Extract occupied voxels in the region
    Voxel<const float> occ_voxel(&map, map.layout().occupancyLayer());
    Voxel<const VoxelMean> mean_voxel(&map, map.layout().meanLayer());
    Voxel<const CovarianceVoxel> cov_voxel(&map, map.layout().covarianceLayer());
>>>>>>> f2ca00a7

    const auto dim = map.regionVoxelDimensions();
    const tes::Id shape_id = tes::Id(chunk, kTcNdt) + sector_key.w;  // Each sector has a unique key

    // Work out the sector indexing range.
    glm::ivec3 start_index(0);
    glm::ivec3 end_index(0);

    for (int i = 0; i < 3; ++i)
    {
      start_index[i] = !!(sector_key.w & (1 << i));  // NOLINT(hicpp-signed-bitwise)
      end_index[i] = (start_index[i]) ? dim[i] : dim[i] / 2;
      start_index[i] = (start_index[i]) ? dim[i] / 2 : 0;
    }

    for (int z = start_index.z; z < end_index.z; ++z)
    {
      for (int y = start_index.y; y < end_index.y; ++y)
      {
        for (int x = start_index.x; x < end_index.x; ++x)
        {
          const Key key(region_key, x, y, z);
          setVoxelKey(key, occ_voxel, mean_voxel, cov_voxel);
          if (isOccupied(occ_voxel))
          {
            const CovarianceVoxel cov_info = cov_voxel.data();
            glm::dquat rotation;
            glm::dvec3 scale;
            const glm::dvec3 pos = positionUnsafe(mean_voxel);
            if (covarianceUnitSphereTransformation(&cov_info, &rotation, &scale))
            {
              // Use single precision for smaller data size
              ellipsoids.emplace_back(
                tes::Sphere(shape_id, tes::Transform(tes::Vector3f(glm::value_ptr(pos)),
                                                     tes::Quaternionf(float(rotation.x), float(rotation.y),
                                                                      float(rotation.z), float(rotation.w)),
                                                     tes::Vector3f(glm::value_ptr(scale)))));
              ellipsoids.back().setColour(tes::Colour::Colours[tes::Colour::MediumSeaGreen]);
            }
          }
        }
      }
    }

    if (!ellipsoids.empty())
    {
      for (tes::Sphere &shape : ellipsoids)
      {
        ellipsoid_ptrs.emplace_back(&shape);
      }

      // Create the multi-shape to replace the existing one for the region.
      g_tes->create(tes::MultiShape(ellipsoid_ptrs.data(), ellipsoid_ptrs.size()).setReplace(true));
    }
    else
    {
      // Destroy any existing representation for this region.
      g_tes->destroy(tes::Sphere(shape_id));
    }
  }
<<<<<<< HEAD

  /// Draw an NDT-TM visualisation for the given "sector key".
  ///
  /// This sends ellipsoids for the occupied voxels in the sector. See @p RayMapperTrace::SectorSet .
  void drawNdtTm(const glm::i16vec4 &sector_key, const OccupancyMap &map)
  {
    std::vector<tes::Sphere> ellipsoids;
    std::vector<tes::Shape *> ellipsoid_ptrs;
    static float min_intensity = std::numeric_limits<float>::infinity(),
                 max_intensity = -std::numeric_limits<float>::infinity();

    const glm::i16vec3 region_key(sector_key);
    const MapChunk *chunk = map.region(region_key);

    if (chunk)
    {
      // Extract occupied voxels in the region
      Voxel<const float> occ_voxel(&map, map.layout().occupancyLayer());
      Voxel<const VoxelMean> mean_voxel(&map, map.layout().meanLayer());
      Voxel<const CovarianceVoxel> cov_voxel(&map, map.layout().covarianceLayer());
      Voxel<const IntensityMeanCov> intensity_voxel(&map, map.layout().intensityLayer());
      Voxel<const HitMissCount> hit_miss_voxel(&map, map.layout().hitMissCountLayer());

      //const auto dim = map.regionVoxelDimensions();
      //const unsigned index_limit = dim.x * dim.y * dim.z;
      const tes::Id shape_id = tes::Id(chunk, kTcNdt) + sector_key.w;  // Each sector has a unique key

      // Work out the sector indexing range.
      glm::ivec3 start_index(0);
      glm::ivec3 end_index(0);

      for (int i = 0; i < 3; ++i)
      {
        start_index[i] = !!(sector_key.w & (1 << i));
        end_index[i] = (start_index[i]) ? map.regionVoxelDimensions()[i] : map.regionVoxelDimensions()[i] / 2;
        start_index[i] = (start_index[i]) ? map.regionVoxelDimensions()[i] / 2 : 0;
      }

      for (int z = start_index.z; z < end_index.z; ++z)
      {
        for (int y = start_index.y; y < end_index.y; ++y)
        {
          for (int x = start_index.x; x < end_index.x; ++x)
          {
            const Key key(region_key, x, y, z);
            setVoxelKey(key, occ_voxel, mean_voxel, cov_voxel, intensity_voxel, hit_miss_voxel);
            if (isOccupied(occ_voxel))
            {
              const CovarianceVoxel cov_info = cov_voxel.data();
              glm::dquat rotation;
              glm::dvec3 scale;
              const glm::dvec3 pos = positionUnsafe(mean_voxel);
              const IntensityMeanCov intensity_mean_cov = intensity_voxel.data();
              min_intensity = std::fmin(min_intensity, intensity_mean_cov.intensity_mean);
              max_intensity = std::fmax(max_intensity, intensity_mean_cov.intensity_mean);
              const float scaled_intensity =
                M_PI * (-1.0f + 1.5f * (intensity_mean_cov.intensity_mean - min_intensity) /
                                  std::fmax(1.0f, max_intensity - min_intensity));
              const float sin_sc = std::sin(scaled_intensity), cos_sc = std::cos(scaled_intensity);
              const HitMissCount hit_miss_count = hit_miss_voxel.data();

              if (covarianceUnitSphereTransformation(&cov_info, &rotation, &scale))
              {
                // Use single precision for smaller data size
                ellipsoids.emplace_back(
                  tes::Sphere(shape_id, tes::Transform(tes::Vector3f(glm::value_ptr(pos)),
                                                       tes::Quaternionf((float)rotation.x, (float)rotation.y,
                                                                        (float)rotation.z, (float)rotation.w),
                                                       tes::Vector3f(glm::value_ptr(scale)))));
                const float alpha = 0.9f * float(hit_miss_count.hit_count) /
                                    std::fmax(1.0f, float(hit_miss_count.hit_count + hit_miss_count.miss_count));
                ellipsoids.back().setColour(tes::Colour(0.1f + alpha * 0.5f * (1.0f + sin_sc),
                                                0.1f + alpha * 0.5f * (1.0f + cos_sc),
                                                0.1f + alpha * 0.5f * (1.0f - sin_sc), 1.0f));
              }
            }
          }
        }
      }

      if (!ellipsoids.empty())
      {
        for (tes::Sphere &shape : ellipsoids)
        {
          ellipsoid_ptrs.emplace_back(&shape);
        }

        // Create the multi-shape to replace the existing one for the region.
        g_3es->create(tes::MultiShape(ellipsoid_ptrs.data(), ellipsoid_ptrs.size()).setReplace(true));
      }
      else
      {
        // Destroy any existing representation for this region.
        g_3es->destroy(tes::Sphere(shape_id));
      }
    }
  }

=======
}
>>>>>>> f2ca00a7
}  // namespace ohm

#else   // TES_ENABLE
namespace ohm
{
class OccupancyMesh
{
public:
  OccupancyMesh(OccupancyMap *) {}
};
}  // namespace ohm
#endif  // TES_ENABLE

namespace ohm
{
RayMapperTrace::RayMapperTrace(OccupancyMap *map, RayMapper *true_mapper)
  : map_(map)
  , true_mapper_(true_mapper)
  , imp_(std::make_unique<OccupancyMesh>(map))
{
#ifdef TES_ENABLE
  if (g_tes)
  {
    // Instantiate the mesh resource.
    g_tes->referenceResource(imp_.get());
    // Create the mesh object representation.
    g_tes->create(tes::MeshSet(imp_.get(), tes::Id(this, kTcVoxels)));

    // We need to run an update to ensure the mesh is created before we start trying to update it.
    TES_SERVER_UPDATE(g_tes, 0.0f);
  }
#endif  // TES_ENABLE
}


RayMapperTrace::~RayMapperTrace()
{
#ifdef TES_ENABLE
  if (g_tes)
  {
    // Release the mesh object representation.
    g_tes->destroy(tes::MeshSet(imp_.get(), tes::Id(this, kTcVoxels)));
    // Release the mesh resource.
    g_tes->releaseResource(imp_.get());
  }
#endif  // TES_ENABLE
}


bool RayMapperTrace::valid() const
{
  return true_mapper_ != nullptr && true_mapper_->valid();
}

size_t RayMapperTrace::integrateRays(const glm::dvec3 *rays, size_t element_count, const float *intensities,
                                     unsigned ray_update_flags)
{
#ifdef TES_ENABLE
  // Walk all the rays and cache the state of the (predicted) touched voxels.
  VoxelMap initial_state;
  VoxelMap updated_state;
  SectorSet sector_set;

  if (g_tes && element_count)
  {
    cacheState(rays, element_count, &initial_state, &sector_set);
  }
#endif  // TES_ENABLE

  const size_t result = true_mapper_->integrateRays(rays, element_count, intensities, ray_update_flags);

#ifdef TES_ENABLE
  if (g_tes && element_count)
  {
    // Sync gpu cache to CPU
    if (map_->detail()->gpu_cache)
    {
      map_->detail()->gpu_cache->flush();
    }

    // Draw the rays
    g_tes->create(tes::MeshShape(tes::DtLines, tes::Id(0u, kTcRays),
                                 tes::DataBuffer(&rays->x, element_count, 3, sizeof(*rays) / sizeof(rays->x)))
                    .setColour(tes::Colour::Colours[tes::Colour::Yellow]));

    cacheState(rays, element_count, &updated_state);

    // Determine changes.
    KeySet newly_occupied;
    KeySet newly_freed;
    KeySet touched_occupied;

    for (const auto &voxel_info : updated_state)
    {
      const auto initial_info = initial_state.find(voxel_info.first);
      if (initial_info == initial_state.end())
      {
        // Something weird has happened. Let's ignore it!
        continue;
      }

      const OccupancyType initial_type = initial_info->second.type;
      if (voxel_info.second.type != initial_type)
      {
        // State has changed.
        switch (voxel_info.second.type)
        {
        case kOccupied:
          newly_occupied.insert(voxel_info.first);
          break;
        case kFree:
          if (initial_type == kOccupied)
          {
            newly_freed.insert(voxel_info.first);
          }
          break;
        default:
          // nothing to do here
          break;
        }
      }
      else if (voxel_info.second.type == kOccupied)
      {
        // Touched
        touched_occupied.insert(voxel_info.first);
      }
    }

    // Update the mesh changes
    imp_->update(newly_occupied, newly_freed, touched_occupied);

    // Update NDT representation.
    if (!sector_set.empty() && map_->layout().covarianceLayer())
    {
      for (const auto &sector_key : sector_set)
      {
        if (map_->layout().intensityLayer() >= 0 && map_->layout().hitMissCountLayer() >= 0)
        {
          drawNdtTm(sector_key, *map_);
        }
        else
        {
          drawNdt(sector_key, *map_);
        }
      }
    }

    // Do full update (with connection management)
    TES_SERVER_UPDATE(g_tes, 0.0f);
  }
#endif  // TES_ENABLE

  return result;
}


glm::i16vec4 RayMapperTrace::sectorKey(const Key &key) const
{
  // We divide the MapChunk into 8 sectors, like a voxel. We need to convert the local key into a sector index
  glm::ivec3 local = key.localKey();
  // Each axis is converted to 0 or 1
  local[0] = !!(local[0] >= (map_->regionVoxelDimensions()[0] / 2));
  local[1] = !!(local[1] >= (map_->regionVoxelDimensions()[1] / 2));
  local[2] = !!(local[2] >= (map_->regionVoxelDimensions()[2] / 2));

  // Linearise the new key as the w value for the return key.
  glm::i16vec4 sector_key(key.regionKey(), local.x + local.y * 2 + local.z * 4);

  return sector_key;
}


void RayMapperTrace::cacheState(const glm::dvec3 *rays, size_t element_count, VoxelMap *voxels, SectorSet *sectors)
{
  KeyList keys;

  // Setup voxel references
  Voxel<const float> occupancy_voxel(map_, map_->layout().occupancyLayer());
  Voxel<const VoxelMean> mean_voxel(map_, map_->layout().meanLayer());
  Voxel<const CovarianceVoxel> covariance_voxel(map_, map_->layout().covarianceLayer());

  for (size_t ri = 0; ri < element_count / 2; ++ri)
  {
    keys.clear();
    calculateSegmentKeys(keys, *map_, rays[ri * 2 + 0], rays[ri * 2 + 1], true);

    // Walk the ray keys
    for (const auto &key : keys)
    {
      if (sectors)
      {
        sectors->insert(sectorKey(key));
      }

      if (voxels->find(key) == voxels->end())
      {
        // not already in the set.
        setVoxelKey(key, occupancy_voxel, mean_voxel, covariance_voxel);

        VoxelState voxel_info;
        voxel_info.type = occupancyType(occupancy_voxel);

        if (voxel_info.type == kOccupied && covariance_voxel.isValid() && mean_voxel.isValid())
        {
          CovarianceVoxel cov;
          covariance_voxel.read(&cov);

          voxel_info.ellipse_pos = positionUnsafe(mean_voxel);
          covarianceUnitSphereTransformation(&cov, &voxel_info.ellipse_rotation, &voxel_info.ellipse_scale);
        }

        voxels->insert(std::make_pair(key, voxel_info));
      }
    }
  }
}
}  // namespace ohm<|MERGE_RESOLUTION|>--- conflicted
+++ resolved
@@ -15,8 +15,6 @@
 #include "VoxelData.h"
 
 #include "private/OccupancyMapDetail.h"
-
-#define TES_ENABLE
 
 #ifdef TES_ENABLE
 #include <3esmeshmessages.h>
@@ -417,20 +415,15 @@
   const glm::i16vec3 region_key(sector_key);
   const MapChunk *chunk = map.region(region_key);
 
-<<<<<<< HEAD
-      //const auto dim = map.regionVoxelDimensions();
-      //const unsigned index_limit = dim.x * dim.y * dim.z;
-      const tes::Id shape_id = tes::Id(chunk, kTcNdt) + sector_key.w;  // Each sector has a unique key
-=======
   if (chunk)
   {
     // Extract occupied voxels in the region
     Voxel<const float> occ_voxel(&map, map.layout().occupancyLayer());
     Voxel<const VoxelMean> mean_voxel(&map, map.layout().meanLayer());
     Voxel<const CovarianceVoxel> cov_voxel(&map, map.layout().covarianceLayer());
->>>>>>> f2ca00a7
-
-    const auto dim = map.regionVoxelDimensions();
+
+    //const auto dim = map.regionVoxelDimensions();
+    //const unsigned index_limit = dim.x * dim.y * dim.z;
     const tes::Id shape_id = tes::Id(chunk, kTcNdt) + sector_key.w;  // Each sector has a unique key
 
     // Work out the sector indexing range.
@@ -489,108 +482,104 @@
       g_tes->destroy(tes::Sphere(shape_id));
     }
   }
-<<<<<<< HEAD
-
-  /// Draw an NDT-TM visualisation for the given "sector key".
-  ///
-  /// This sends ellipsoids for the occupied voxels in the sector. See @p RayMapperTrace::SectorSet .
-  void drawNdtTm(const glm::i16vec4 &sector_key, const OccupancyMap &map)
-  {
-    std::vector<tes::Sphere> ellipsoids;
-    std::vector<tes::Shape *> ellipsoid_ptrs;
-    static float min_intensity = std::numeric_limits<float>::infinity(),
-                 max_intensity = -std::numeric_limits<float>::infinity();
-
-    const glm::i16vec3 region_key(sector_key);
-    const MapChunk *chunk = map.region(region_key);
-
-    if (chunk)
-    {
-      // Extract occupied voxels in the region
-      Voxel<const float> occ_voxel(&map, map.layout().occupancyLayer());
-      Voxel<const VoxelMean> mean_voxel(&map, map.layout().meanLayer());
-      Voxel<const CovarianceVoxel> cov_voxel(&map, map.layout().covarianceLayer());
-      Voxel<const IntensityMeanCov> intensity_voxel(&map, map.layout().intensityLayer());
-      Voxel<const HitMissCount> hit_miss_voxel(&map, map.layout().hitMissCountLayer());
-
-      //const auto dim = map.regionVoxelDimensions();
-      //const unsigned index_limit = dim.x * dim.y * dim.z;
-      const tes::Id shape_id = tes::Id(chunk, kTcNdt) + sector_key.w;  // Each sector has a unique key
-
-      // Work out the sector indexing range.
-      glm::ivec3 start_index(0);
-      glm::ivec3 end_index(0);
-
-      for (int i = 0; i < 3; ++i)
-      {
-        start_index[i] = !!(sector_key.w & (1 << i));
-        end_index[i] = (start_index[i]) ? map.regionVoxelDimensions()[i] : map.regionVoxelDimensions()[i] / 2;
-        start_index[i] = (start_index[i]) ? map.regionVoxelDimensions()[i] / 2 : 0;
-      }
-
-      for (int z = start_index.z; z < end_index.z; ++z)
-      {
-        for (int y = start_index.y; y < end_index.y; ++y)
+}
+
+/// Draw an NDT-TM visualisation for the given "sector key".
+///
+/// This sends ellipsoids for the occupied voxels in the sector. See @p RayMapperTrace::SectorSet .
+void drawNdtTm(const glm::i16vec4 &sector_key, const OccupancyMap &map)
+{
+  std::vector<tes::Sphere> ellipsoids;
+  std::vector<tes::Shape *> ellipsoid_ptrs;
+  static float min_intensity = std::numeric_limits<float>::infinity(),
+               max_intensity = -std::numeric_limits<float>::infinity();
+
+  const glm::i16vec3 region_key(sector_key);
+  const MapChunk *chunk = map.region(region_key);
+
+  if (chunk)
+  {
+    // Extract occupied voxels in the region
+    Voxel<const float> occ_voxel(&map, map.layout().occupancyLayer());
+    Voxel<const VoxelMean> mean_voxel(&map, map.layout().meanLayer());
+    Voxel<const CovarianceVoxel> cov_voxel(&map, map.layout().covarianceLayer());
+    Voxel<const IntensityMeanCov> intensity_voxel(&map, map.layout().intensityLayer());
+    Voxel<const HitMissCount> hit_miss_voxel(&map, map.layout().hitMissCountLayer());
+
+    //const auto dim = map.regionVoxelDimensions();
+    //const unsigned index_limit = dim.x * dim.y * dim.z;
+    const tes::Id shape_id = tes::Id(chunk, kTcNdt) + sector_key.w;  // Each sector has a unique key
+
+    // Work out the sector indexing range.
+    glm::ivec3 start_index(0);
+    glm::ivec3 end_index(0);
+
+    for (int i = 0; i < 3; ++i)
+    {
+      start_index[i] = !!(sector_key.w & (1 << i));
+      end_index[i] = (start_index[i]) ? map.regionVoxelDimensions()[i] : map.regionVoxelDimensions()[i] / 2;
+      start_index[i] = (start_index[i]) ? map.regionVoxelDimensions()[i] / 2 : 0;
+    }
+
+    for (int z = start_index.z; z < end_index.z; ++z)
+    {
+      for (int y = start_index.y; y < end_index.y; ++y)
+      {
+        for (int x = start_index.x; x < end_index.x; ++x)
         {
-          for (int x = start_index.x; x < end_index.x; ++x)
+          const Key key(region_key, x, y, z);
+          setVoxelKey(key, occ_voxel, mean_voxel, cov_voxel, intensity_voxel, hit_miss_voxel);
+          if (isOccupied(occ_voxel))
           {
-            const Key key(region_key, x, y, z);
-            setVoxelKey(key, occ_voxel, mean_voxel, cov_voxel, intensity_voxel, hit_miss_voxel);
-            if (isOccupied(occ_voxel))
+            const CovarianceVoxel cov_info = cov_voxel.data();
+            glm::dquat rotation;
+            glm::dvec3 scale;
+            const glm::dvec3 pos = positionUnsafe(mean_voxel);
+            const IntensityMeanCov intensity_mean_cov = intensity_voxel.data();
+            min_intensity = std::fmin(min_intensity, intensity_mean_cov.intensity_mean);
+            max_intensity = std::fmax(max_intensity, intensity_mean_cov.intensity_mean);
+            const float scaled_intensity =
+              M_PI * (-1.0f + 1.5f * (intensity_mean_cov.intensity_mean - min_intensity) /
+                                std::fmax(1.0f, max_intensity - min_intensity));
+            const float sin_sc = std::sin(scaled_intensity), cos_sc = std::cos(scaled_intensity);
+            const HitMissCount hit_miss_count = hit_miss_voxel.data();
+
+            if (covarianceUnitSphereTransformation(&cov_info, &rotation, &scale))
             {
-              const CovarianceVoxel cov_info = cov_voxel.data();
-              glm::dquat rotation;
-              glm::dvec3 scale;
-              const glm::dvec3 pos = positionUnsafe(mean_voxel);
-              const IntensityMeanCov intensity_mean_cov = intensity_voxel.data();
-              min_intensity = std::fmin(min_intensity, intensity_mean_cov.intensity_mean);
-              max_intensity = std::fmax(max_intensity, intensity_mean_cov.intensity_mean);
-              const float scaled_intensity =
-                M_PI * (-1.0f + 1.5f * (intensity_mean_cov.intensity_mean - min_intensity) /
-                                  std::fmax(1.0f, max_intensity - min_intensity));
-              const float sin_sc = std::sin(scaled_intensity), cos_sc = std::cos(scaled_intensity);
-              const HitMissCount hit_miss_count = hit_miss_voxel.data();
-
-              if (covarianceUnitSphereTransformation(&cov_info, &rotation, &scale))
-              {
-                // Use single precision for smaller data size
-                ellipsoids.emplace_back(
-                  tes::Sphere(shape_id, tes::Transform(tes::Vector3f(glm::value_ptr(pos)),
-                                                       tes::Quaternionf((float)rotation.x, (float)rotation.y,
-                                                                        (float)rotation.z, (float)rotation.w),
-                                                       tes::Vector3f(glm::value_ptr(scale)))));
-                const float alpha = 0.9f * float(hit_miss_count.hit_count) /
-                                    std::fmax(1.0f, float(hit_miss_count.hit_count + hit_miss_count.miss_count));
-                ellipsoids.back().setColour(tes::Colour(0.1f + alpha * 0.5f * (1.0f + sin_sc),
-                                                0.1f + alpha * 0.5f * (1.0f + cos_sc),
-                                                0.1f + alpha * 0.5f * (1.0f - sin_sc), 1.0f));
-              }
+              // Use single precision for smaller data size
+              ellipsoids.emplace_back(
+                tes::Sphere(shape_id, tes::Transform(tes::Vector3f(glm::value_ptr(pos)),
+                                                     tes::Quaternionf((float)rotation.x, (float)rotation.y,
+                                                                      (float)rotation.z, (float)rotation.w),
+                                                     tes::Vector3f(glm::value_ptr(scale)))));
+              const float alpha = 0.9f * float(hit_miss_count.hit_count) /
+                                  std::fmax(1.0f, float(hit_miss_count.hit_count + hit_miss_count.miss_count));
+              ellipsoids.back().setColour(tes::Colour(0.1f + alpha * 0.5f * (1.0f + sin_sc),
+                                              0.1f + alpha * 0.5f * (1.0f + cos_sc),
+                                              0.1f + alpha * 0.5f * (1.0f - sin_sc), 1.0f));
             }
           }
         }
       }
-
-      if (!ellipsoids.empty())
-      {
-        for (tes::Sphere &shape : ellipsoids)
-        {
-          ellipsoid_ptrs.emplace_back(&shape);
-        }
-
-        // Create the multi-shape to replace the existing one for the region.
-        g_3es->create(tes::MultiShape(ellipsoid_ptrs.data(), ellipsoid_ptrs.size()).setReplace(true));
-      }
-      else
-      {
-        // Destroy any existing representation for this region.
-        g_3es->destroy(tes::Sphere(shape_id));
-      }
-    }
-  }
-
-=======
-}
->>>>>>> f2ca00a7
+    }
+
+    if (!ellipsoids.empty())
+    {
+      for (tes::Sphere &shape : ellipsoids)
+      {
+        ellipsoid_ptrs.emplace_back(&shape);
+      }
+
+      // Create the multi-shape to replace the existing one for the region.
+      g_3es->create(tes::MultiShape(ellipsoid_ptrs.data(), ellipsoid_ptrs.size()).setReplace(true));
+    }
+    else
+    {
+      // Destroy any existing representation for this region.
+      g_3es->destroy(tes::Sphere(shape_id));
+    }
+  }
+}
 }  // namespace ohm
 
 #else   // TES_ENABLE
